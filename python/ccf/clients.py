--- conflicted
+++ resolved
@@ -575,16 +575,19 @@
         """
         return self.call(*args, http_verb="DELETE", **kwargs)
 
-<<<<<<< HEAD
+    def head(self, *args, **kwargs):
+        """
+        Issue ``HEAD`` request.
+        See :py:meth:`ccf.clients.CCFClient.call`.
+
+        :return: :py:class:`ccf.clients.Response`
+        """
+        return self.call(*args, http_verb="HEAD", **kwargs)
+
     def wait_for_commit(self, response, timeout=DEFAULT_COMMIT_TIMEOUT_SEC):
         """
         Given a :py:class:`ccf.clients.Response`, this functions waits
         for the associated sequence number and view to be committed by the CCF network.
-=======
-    def head(self, *args, **kwargs):
-        return self.call(*args, http_verb="HEAD", **kwargs)
-
->>>>>>> 122f6a28
 
         The client will poll the ``/node/tx`` endpoint until ``COMMITTED`` is returned.
 
