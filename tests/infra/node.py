# Copyright (c) Microsoft Corporation. All rights reserved.
# Licensed under the Apache 2.0 License.

from contextlib import contextmanager, closing
from enum import Enum
import infra.remote
import infra.net
import infra.path
import ccftools.clients
import os
import socket

from loguru import logger as LOG


class NodeNetworkState(Enum):
    stopped = 0
    started = 1
    joined = 2


class NodeStatus(Enum):
    PENDING = 0
    TRUSTED = 1
    RETIRED = 2


def is_addr_local(host, port):
    with closing(socket.socket()) as s:
        try:
            s.bind((host, port or 0))
            return True
        except OSError:
            return False


class Node:
    def __init__(self, node_id, host, binary_dir=".", debug=False, perf=False):
        self.node_id = node_id
        self.binary_dir = binary_dir
        self.debug = debug
        self.perf = perf
        self.remote = None
        self.network_state = NodeNetworkState.stopped
        self.common_dir = None

        hosts, *port = host.split(":")
        self.host, *self.pubhost = hosts.split(",")
        self.rpc_port = int(port[0]) if port else None
        self.node_port = None

        if self.host == "localhost":
            self.host = infra.net.expand_localhost()

        if is_addr_local(self.host, self.rpc_port):
            self.remote_impl = infra.remote.LocalRemote
        else:
            self.remote_impl = infra.remote.SSHRemote

        self.pubhost = self.pubhost[0] if self.pubhost else self.host

    def __hash__(self):
        return self.node_id

    def __eq__(self, other):
        return self.node_id == other.node_id

    def start(
        self,
        lib_name,
        enclave_type,
        workspace,
        label,
        common_dir,
        members_info,
        **kwargs,
    ):
        self._start(
            infra.remote.StartType.new,
            lib_name,
            enclave_type,
            workspace,
            label,
            common_dir,
            None,
            members_info,
            **kwargs,
        )
        self.network_state = NodeNetworkState.joined

    def join(
        self,
        lib_name,
        enclave_type,
        workspace,
        label,
        common_dir,
        target_rpc_address,
        **kwargs,
    ):
        self._start(
            infra.remote.StartType.join,
            lib_name,
            enclave_type,
            workspace,
            label,
            common_dir,
            target_rpc_address,
            **kwargs,
        )

    def recover(self, lib_name, enclave_type, workspace, label, common_dir, **kwargs):
        self._start(
            infra.remote.StartType.recover,
            lib_name,
            enclave_type,
            workspace,
            label,
            common_dir,
            **kwargs,
        )
        self.network_state = NodeNetworkState.joined

    def _start(
        self,
        start_type,
        lib_name,
        enclave_type,
        workspace,
        label,
        common_dir,
        target_rpc_address=None,
        members_info=None,
        **kwargs,
    ):
        """
        Creates a CCFRemote instance, sets it up (connects, creates the directory and ships over the files), and
        (optionally) starts the node by executing the appropriate command.
        If self.debug is set to True, it will not actually start up the node, but will prompt the user to do so manually
        Raises exception if failed to prepare or start the node
        :param lib_name: the enclave package to load
        :param enclave_type: default: release. Choices: 'release', 'debug', 'virtual'
        :param workspace: directory where node is started
        :param label: label for this node (to differentiate nodes from different test runs)
        :return: void
        """
        lib_path = infra.path.build_lib_path(lib_name, enclave_type)
        self.common_dir = common_dir
        self.remote = infra.remote.CCFRemote(
            start_type,
            lib_path,
            str(self.node_id),
            self.host,
            self.pubhost,
            self.node_port,
            self.rpc_port,
            self.remote_impl,
            enclave_type,
            workspace,
            label,
            common_dir,
            target_rpc_address,
            members_info,
            binary_dir=self.binary_dir,
            **kwargs,
        )
        self.remote.setup()
        self.network_state = NodeNetworkState.started
        if self.debug:
            print("")
            phost = "localhost" if self.host.startswith("127.") else self.host
            print(
                "================= Please run the below command on "
                + phost
                + " and press enter to continue ================="
            )
            print("")
            print(self.remote.debug_node_cmd())
            print("")
            input("Press Enter to continue...")
        else:
            if self.perf:
                self.remote.set_perf()
            self.remote.start()
        self.remote.get_startup_files(self.common_dir)
        self._read_ports()
        LOG.info("Node {} started".format(self.node_id))

    def _read_ports(self):
        node_address_path = os.path.join(self.common_dir, self.remote.node_address_path)
        with open(node_address_path, "r") as f:
            node_host, node_port = f.read().splitlines()
            node_port = int(node_port)
            assert (
                node_host == self.host
            ), f"Unexpected change in node address from {self.host} to {node_host}"
            if self.node_port is not None:
                assert (
                    node_port == self.node_port
                ), f"Unexpected change in node port from {self.node_port} to {node_port}"
            self.node_port = node_port

        rpc_address_path = os.path.join(self.common_dir, self.remote.rpc_address_path)
        with open(rpc_address_path, "r") as f:
            rpc_host, rpc_port = f.read().splitlines()
            rpc_port = int(rpc_port)
            assert (
                rpc_host == self.host
            ), f"Unexpected change in RPC address from {self.host} to {rpc_host}"
            if self.rpc_port is not None:
                assert (
                    rpc_port == self.rpc_port
                ), f"Unexpected change in RPC port from {self.rpc_port} to {rpc_port}"
            self.rpc_port = rpc_port

    def stop(self):
        if self.remote and self.network_state is not NodeNetworkState.stopped:
            self.network_state = NodeNetworkState.stopped
            return self.remote.stop()
        return [], []

    def is_stopped(self):
        return self.network_state == NodeNetworkState.stopped

    def is_joined(self):
        return self.network_state == NodeNetworkState.joined

    def wait_for_node_to_join(self, timeout=3):
        """
        This function can be used to check that a node has successfully
        joined a network and that it is part of the consensus.
        """
        # Until the node has joined, the SSL handshake will fail as the node
        # is not yet endorsed by the network certificate
        try:
            with self.client(connection_timeout=timeout) as nc:
                rep = nc.get("/node/commit")
                assert (
                    rep.error is None and rep.result is not None
                ), f"An error occured after node {self.node_id} joined the network: {rep.error}"
        except ccftools.clients.CCFConnectionException:
            raise TimeoutError(f"Node {self.node_id} failed to join the network")

    def get_ledger(self):
        return self.remote.get_ledger()

<<<<<<< HEAD
    def user_client(self, user_id=0, **kwargs):
        return ccftools.clients.client(
            self.pubhost,
            self.rpc_port,
            cert=os.path.join(self.common_dir, f"user{user_id}_cert.pem"),
            key=os.path.join(self.common_dir, f"user{user_id}_privk.pem"),
            ca=os.path.join(self.common_dir, "networkcert.pem"),
            description=f"node {self.node_id} (user {user_id})",
            prefix="app",
            binary_dir=self.binary_dir,
            **kwargs,
        )

    def node_client(self, **kwargs):
        return ccftools.clients.client(
            self.pubhost,
            self.rpc_port,
            cert=None,
            key=None,
            ca=os.path.join(self.common_dir, "networkcert.pem"),
            description=f"node {self.node_id} (node)",
            prefix="node",
            binary_dir=self.binary_dir,
            **kwargs,
        )

    def member_client(self, member_id=0, **kwargs):
        return ccftools.clients.client(
            self.pubhost,
            self.rpc_port,
            cert=os.path.join(self.common_dir, f"member{member_id}_cert.pem"),
            key=os.path.join(self.common_dir, f"member{member_id}_privk.pem"),
            ca=os.path.join(self.common_dir, "networkcert.pem"),
            description=f"node {self.node_id} (member {member_id})",
            prefix="gov",
            binary_dir=self.binary_dir,
            **kwargs,
        )
=======
    def client(self, identity=None, **kwargs):
        akwargs = {
            "cert": os.path.join(self.common_dir, f"{identity}_cert.pem")
            if identity
            else None,
            "key": os.path.join(self.common_dir, f"{identity}_privk.pem")
            if identity
            else None,
            "ca": os.path.join(self.common_dir, "networkcert.pem"),
            "description": f"node {self.node_id} as {identity or 'unauthenticated'}",
            "binary_dir": self.binary_dir,
        }
        akwargs.update(kwargs)
        return infra.clients.client(self.pubhost, self.rpc_port, **akwargs)
>>>>>>> 28fedd09

    def suspend(self):
        self.remote.suspend()
        LOG.info(f"Node {self.node_id} suspended...")

    def resume(self):
        self.remote.resume()
        LOG.info(f"Node {self.node_id} has resumed from suspension.")


@contextmanager
def node(node_id, host, binary_directory, debug=False, perf=False, pdb=False):
    """
    Context manager for Node class.
    :param node_id: unique ID of node
    :param binary_directory: the directory where CCF's binaries are located
    :param host: node's hostname
    :param debug: default: False. If set, node will not start (user is prompted to start them manually)
    :param perf: default: False. If set, node will run under perf record
    :return: a Node instance that can be used to build a CCF network
    """
    this_node = Node(
        node_id=node_id, host=host, binary_dir=binary_directory, debug=debug, perf=perf
    )
    try:
        yield this_node
    except Exception:
        if pdb:
            import pdb

            pdb.set_trace()
        else:
            raise
    finally:
        this_node.stop()<|MERGE_RESOLUTION|>--- conflicted
+++ resolved
@@ -244,46 +244,6 @@
     def get_ledger(self):
         return self.remote.get_ledger()
 
-<<<<<<< HEAD
-    def user_client(self, user_id=0, **kwargs):
-        return ccftools.clients.client(
-            self.pubhost,
-            self.rpc_port,
-            cert=os.path.join(self.common_dir, f"user{user_id}_cert.pem"),
-            key=os.path.join(self.common_dir, f"user{user_id}_privk.pem"),
-            ca=os.path.join(self.common_dir, "networkcert.pem"),
-            description=f"node {self.node_id} (user {user_id})",
-            prefix="app",
-            binary_dir=self.binary_dir,
-            **kwargs,
-        )
-
-    def node_client(self, **kwargs):
-        return ccftools.clients.client(
-            self.pubhost,
-            self.rpc_port,
-            cert=None,
-            key=None,
-            ca=os.path.join(self.common_dir, "networkcert.pem"),
-            description=f"node {self.node_id} (node)",
-            prefix="node",
-            binary_dir=self.binary_dir,
-            **kwargs,
-        )
-
-    def member_client(self, member_id=0, **kwargs):
-        return ccftools.clients.client(
-            self.pubhost,
-            self.rpc_port,
-            cert=os.path.join(self.common_dir, f"member{member_id}_cert.pem"),
-            key=os.path.join(self.common_dir, f"member{member_id}_privk.pem"),
-            ca=os.path.join(self.common_dir, "networkcert.pem"),
-            description=f"node {self.node_id} (member {member_id})",
-            prefix="gov",
-            binary_dir=self.binary_dir,
-            **kwargs,
-        )
-=======
     def client(self, identity=None, **kwargs):
         akwargs = {
             "cert": os.path.join(self.common_dir, f"{identity}_cert.pem")
@@ -298,7 +258,6 @@
         }
         akwargs.update(kwargs)
         return infra.clients.client(self.pubhost, self.rpc_port, **akwargs)
->>>>>>> 28fedd09
 
     def suspend(self):
         self.remote.suspend()
