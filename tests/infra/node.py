# Copyright (c) Microsoft Corporation. All rights reserved.
# Licensed under the Apache 2.0 License.

from contextlib import contextmanager, closing
from enum import Enum, auto
import infra.crypto
import infra.remote
import infra.net
import infra.path
import ccf.clients
import ccf.ledger
import os
import socket
import re
<<<<<<< HEAD
import time
import iptc
=======
>>>>>>> b28b28a9

from loguru import logger as LOG


class NodeNetworkState(Enum):
    stopped = auto()
    started = auto()
    joined = auto()


class State(Enum):
    UNINITIALIZED = "Uninitialized"
    INITIALIZED = "Initialized"
    PENDING = "Pending"
    PART_OF_PUBLIC_NETWORK = "PartOfPublicNetwork"
    PART_OF_NETWORK = "PartOfNetwork"
    READING_PUBLIC_LEDGER = "ReadingPublicLedger"
    READING_PRIVATE_LEDGER = "ReadingPrivateLedger"
    VERIFYING_SNAPSHOT = "VerifyingSnapshot"


def is_addr_local(host, port):
    with closing(socket.socket()) as s:
        try:
            s.bind((host, port or 0))
            return True
        except OSError:
            return False


def is_file_committed(file_name):
    return ".committed" in file_name


def is_ledger_file(file_name):
    return file_name.startswith("ledger_")


def get_committed_ledger_end_seqno(file_name):
    if not is_ledger_file(file_name) or not is_file_committed(file_name):
        raise ValueError(f"{file_name} ledger file is not a committed ledger file")
    return int(re.findall(r"\d+", file_name)[1])


def get_snapshot_seqnos(file_name):
    # Returns the tuple (snapshot_seqno, evidence_seqno)
    seqnos = re.findall(r"\d+", file_name)
    return int(seqnos[0]), int(seqnos[1])


class Node:
    def __init__(
        self,
        local_node_id,
        host,
        binary_dir=".",
        library_dir=".",
        debug=False,
        perf=False,
    ):
        self.local_node_id = local_node_id
        self.binary_dir = binary_dir
        self.library_dir = library_dir
        self.debug = debug
        self.perf = perf
        self.remote = None
        self.network_state = NodeNetworkState.stopped
        self.common_dir = None
        self.suspended = False
        self.node_id = None

        if host.startswith("local://"):
            self.remote_impl = infra.remote.LocalRemote
        elif host.startswith("ssh://"):
            self.remote_impl = infra.remote.SSHRemote
        else:
            assert False, f"{host} does not start with 'local://' or 'ssh://'"

        host_, *pubhost_ = host.split(",")

        self.host, *port = host_[host_.find("/") + 2 :].split(":")
        self.rpc_port = int(port[0]) if port else None
        if self.host == "localhost":
            self.host = infra.net.expand_localhost()

        if pubhost_:
            self.pubhost, *pubport = pubhost_[0].split(":")
            self.pubport = int(pubport[0]) if pubport else self.rpc_port
        else:
            self.pubhost = self.host
            self.pubport = self.rpc_port
        self.node_port = None

    def __hash__(self):
        return self.local_node_id

    def __eq__(self, other):
        return self.local_node_id == other.local_node_id

    def start(
        self,
        lib_name,
        enclave_type,
        workspace,
        label,
        common_dir,
        members_info,
        **kwargs,
    ):
        self._start(
            infra.remote.StartType.new,
            lib_name,
            enclave_type,
            workspace,
            label,
            common_dir,
            members_info=members_info,
            **kwargs,
        )
        self.network_state = NodeNetworkState.joined

    def join(
        self,
        lib_name,
        enclave_type,
        workspace,
        label,
        common_dir,
        target_rpc_address,
        snapshot_dir,
        **kwargs,
    ):
        self._start(
            infra.remote.StartType.join,
            lib_name,
            enclave_type,
            workspace,
            label,
            common_dir,
            target_rpc_address=target_rpc_address,
            snapshot_dir=snapshot_dir,
            **kwargs,
        )

    def recover(self, lib_name, enclave_type, workspace, label, common_dir, **kwargs):
        self._start(
            infra.remote.StartType.recover,
            lib_name,
            enclave_type,
            workspace,
            label,
            common_dir,
            **kwargs,
        )
        self.network_state = NodeNetworkState.joined

    def _start(
        self,
        start_type,
        lib_name,
        enclave_type,
        workspace,
        label,
        common_dir,
        target_rpc_address=None,
        snapshot_dir=None,
        members_info=None,
        **kwargs,
    ):
        """
        Creates a CCFRemote instance, sets it up (connects, creates the directory
        and ships over the files), and (optionally) starts the node by executing
        the appropriate command.
        If self.debug is set, it will not actually start up the node, but will
        prompt the user to do so manually.
        """
        lib_path = infra.path.build_lib_path(
            lib_name, enclave_type, library_dir=self.library_dir
        )
        self.common_dir = common_dir
        self.remote = infra.remote.CCFRemote(
            start_type,
            lib_path,
            str(self.local_node_id),
            self.host,
            self.pubhost,
            self.node_port,
            self.rpc_port,
            self.remote_impl,
            enclave_type,
            workspace,
            label,
            common_dir,
            target_rpc_address=target_rpc_address,
            members_info=members_info,
            snapshot_dir=snapshot_dir,
            binary_dir=self.binary_dir,
            **kwargs,
        )
        self.remote.setup()
        self.network_state = NodeNetworkState.started
        if self.debug:
            with open("/tmp/vscode-gdb.sh", "a") as f:
                f.write(f"if [ $1 -eq {self.remote.local_node_id} ]; then\n")
                f.write(f"cd {self.remote.remote.root}\n")
                f.write(f"{' '.join(self.remote.remote.cmd)}\n")
                f.write("fi\n")

            print("")
            print(
                "================= Please run the below command on "
                + self.host
                + " and press enter to continue ================="
            )
            print("")
            print(self.remote.debug_node_cmd())
            print("")
            input("Press Enter to continue...")
        else:
            if self.perf:
                self.remote.set_perf()
            self.remote.start()
        self.remote.get_startup_files(self.common_dir)

        if kwargs.get("consensus") == "cft":
            with open(os.path.join(self.common_dir, f"{self.local_node_id}.pem")) as f:
                self.node_id = infra.crypto.compute_public_key_der_hash_hex_from_pem(
                    f.read()
                )
        else:
            # BFT consensus should deterministically compute the primary id from the
            # consensus view, so node ids are monotonic in this case
            self.node_id = "{:0>8}".format(self.local_node_id)

        self._read_ports()
        LOG.info(f"Node {self.local_node_id} started: {self.node_id}")

    def _read_ports(self):
        node_address_path = os.path.join(self.common_dir, self.remote.node_address_path)
        with open(node_address_path, "r") as f:
            node_host, node_port = f.read().splitlines()
            node_port = int(node_port)
            assert (
                node_host == self.host
            ), f"Unexpected change in node address from {self.host} to {node_host}"
            if self.node_port is not None:
                assert (
                    node_port == self.node_port
                ), f"Unexpected change in node port from {self.node_port} to {node_port}"
            self.node_port = node_port

        rpc_address_path = os.path.join(self.common_dir, self.remote.rpc_address_path)
        with open(rpc_address_path, "r") as f:
            rpc_host, rpc_port = f.read().splitlines()
            rpc_port = int(rpc_port)
            assert (
                rpc_host == self.host
            ), f"Unexpected change in RPC address from {self.host} to {rpc_host}"
            if self.rpc_port is not None:
                assert (
                    rpc_port == self.rpc_port
                ), f"Unexpected change in RPC port from {self.rpc_port} to {rpc_port}"
            self.rpc_port = rpc_port
            if self.pubport is None:
                self.pubport = self.rpc_port

    def stop(self):
        if self.remote and self.network_state is not NodeNetworkState.stopped:
            if self.suspended:
                self.resume()
            self.network_state = NodeNetworkState.stopped
            return self.remote.stop()
        return [], []

    def is_stopped(self):
        return self.network_state == NodeNetworkState.stopped

    def is_joined(self):
        return self.network_state == NodeNetworkState.joined

    def wait_for_node_to_join(self, timeout=3):
        """
        This function can be used to check that a node has successfully
        joined a network and that it is part of the consensus.
        """
        # Until the node has joined, the SSL handshake will fail as the node
        # is not yet endorsed by the network certificate

        try:
            with self.client(connection_timeout=timeout) as nc:
                rep = nc.get("/node/commit")
                assert (
                    rep.status_code == 200
                ), f"An error occured after node {self.local_node_id} joined the network: {rep.body}"
        except ccf.clients.CCFConnectionException as e:
            raise TimeoutError(
                f"Node {self.local_node_id} failed to join the network"
            ) from e

    def get_ledger_public_tables_at(self, seqno):
        ledger = ccf.ledger.Ledger(self.remote.ledger_paths())
        assert ledger.last_committed_chunk_range[1] >= seqno
        tx = ledger.get_transaction(seqno)
        return tx.get_public_domain().get_tables()

    def get_ledger_public_state_at(self, seqno):
        ledger = ccf.ledger.Ledger(self.remote.ledger_paths())
        assert ledger.last_committed_chunk_range[1] >= seqno
        return ledger.get_latest_public_state()

    def get_ledger(self, include_read_only_dirs=False):
        """
        Triage committed and un-committed (i.e. current) ledger files
        """
        main_ledger_dir, read_only_ledger_dirs = self.remote.get_ledger(
            f"{self.local_node_id}.ledger", include_read_only_dirs
        )

        current_ledger_dir = os.path.join(
            self.common_dir, f"{self.local_node_id}.ledger.current"
        )
        committed_ledger_dir = os.path.join(
            self.common_dir, f"{self.local_node_id}.ledger.committed"
        )
        infra.path.create_dir(current_ledger_dir)
        infra.path.create_dir(committed_ledger_dir)

        for f in os.listdir(main_ledger_dir):
            infra.path.copy_dir(
                os.path.join(main_ledger_dir, f),
                committed_ledger_dir if is_file_committed(f) else current_ledger_dir,
            )

        for ro_dir in read_only_ledger_dirs:
            for f in os.listdir(ro_dir):
                # Uncommitted ledger files from r/o ledger directory are ignored by CCF
                if is_file_committed(f):
                    infra.path.copy_dir(os.path.join(ro_dir, f), committed_ledger_dir)

        return current_ledger_dir, committed_ledger_dir

    def get_snapshots(self):
        return self.remote.get_snapshots()

    def get_committed_snapshots(self, pre_condition_func=lambda src_dir, _: True):
        return self.remote.get_committed_snapshots(pre_condition_func)

    def identity(self, name=None):
        if name is not None:
            return ccf.clients.Identity(
                os.path.join(self.common_dir, f"{name}_privk.pem"),
                os.path.join(self.common_dir, f"{name}_cert.pem"),
                name,
            )

    def session_auth(self, name=None):
        return {
            "session_auth": self.identity(name),
            "ca": os.path.join(self.common_dir, "networkcert.pem"),
        }

    def signing_auth(self, name=None):
        return {
            "signing_auth": self.identity(name),
        }

    def client(self, identity=None, signing_identity=None, **kwargs):
        akwargs = self.session_auth(identity)
        akwargs.update(self.signing_auth(signing_identity))
        akwargs[
            "description"
        ] = f"[{self.local_node_id}|{identity or ''}|{signing_identity or ''}]"
        akwargs.update(kwargs)
        return ccf.clients.client(self.pubhost, self.pubport, **akwargs)

    def suspend(self):
        assert not self.suspended
        self.suspended = True
        self.remote.suspend()
        LOG.info(f"Node {self.local_node_id} suspended...")

    def resume(self):
        assert self.suspended
        self.suspended = False
        self.remote.resume()
        LOG.info(f"Node {self.local_node_id} has resumed from suspension.")

    def n2n_drop_all_incoming(self):
        # iptables-save the current config and copy the following line to /etc/cron.d/iptables-restore so that you're not locked in the account
        # * * * * * root /sbin/iptables-restore /etc/iptables.conf
        rule = {
            "protocol": "tcp",
            "target": "DROP",
            "dst": str(self.host),
            "tcp": {"dport": str(self.rpc_port)},
        }

        LOG.error(f"https://{self.host}:{self.rpc_port}")

        if iptc.easy.has_rule("filter", "TestChain", rule):
            iptc.easy.delete_rule("filter", "TestChain", rule)
            # iptc.easy.delete_chain("filter", "TestChain")

        # iptc.easy.add_chain("filter", "TestChain")
        iptc.easy.insert_rule("filter", "TestChain", rule)

        input_rule = {"protocol": "tcp", "target": "TestChain", "tcp": {}}
        iptc.easy.insert_rule("filter", "INPUT", input_rule)

        while True:
            LOG.warning(iptc.easy.dump_chain("filter", "TestChain"))
            time.sleep(10)

    def n2n_isolate_from_service(self):
        rule = {
            "protocol": "tcp",
            "target": "DROP",
            "dst": str(self.host),
            "tcp": {"dport": str(self.node_port)},
        }

        LOG.error(f"Isolating from service https://{self.host}:{self.node_port}")

        if not iptc.easy.has_chain("filter", "TestChain"):
            iptc.easy.add_chain("filter", "TestChain")

        if iptc.easy.has_rule("filter", "TestChain", rule):
            iptc.easy.delete_rule("filter", "TestChain", rule)
            # iptc.easy.delete_chain("filter", "TestChain")

        # iptc.easy.add_chain("filter", "TestChain")
        iptc.easy.insert_rule("filter", "TestChain", rule)

        input_rule = {"protocol": "tcp", "target": "TestChain", "tcp": {}}
        iptc.easy.insert_rule("filter", "INPUT", input_rule)


@contextmanager
def node(
    local_node_id,
    host,
    binary_directory,
    library_directory,
    debug=False,
    perf=False,
    pdb=False,
):
    """
    Context manager for Node class.
    :param local_node_id: infra-specific unique ID
    :param binary_directory: the directory where CCF's binaries are located
    :param library_directory: the directory where CCF's libraries are located
    :param host: node's hostname
    :param debug: default: False. If set, node will not start (user is prompted to start them manually)
    :param perf: default: False. If set, node will run under perf record
    :return: a Node instance that can be used to build a CCF network
    """
    this_node = Node(
        local_node_id=local_node_id,
        host=host,
        binary_dir=binary_directory,
        library_dir=library_directory,
        debug=debug,
        perf=perf,
    )
    try:
        yield this_node
    except Exception:
        if pdb:
            import pdb

            pdb.set_trace()
        else:
            raise
    finally:
        this_node.stop()<|MERGE_RESOLUTION|>--- conflicted
+++ resolved
@@ -12,11 +12,8 @@
 import os
 import socket
 import re
-<<<<<<< HEAD
 import time
 import iptc
-=======
->>>>>>> b28b28a9
 
 from loguru import logger as LOG
 
