--- conflicted
+++ resolved
@@ -142,7 +142,6 @@
         )
 
         proposal = self.get_any_active_member().propose(remote_node, proposal_body)
-<<<<<<< HEAD
         proposal.vote_for = careful_vote
 
         return (proposal, new_member, careful_vote)
@@ -150,19 +149,10 @@
     def generate_and_add_new_member(
         self, remote_node, curve, recovery_member=True, member_data=None
     ):
-        proposal, new_member = self.generate_and_propose_new_member(
+        proposal, new_member, careful_vote = self.generate_and_propose_new_member(
             remote_node, curve, recovery_member, member_data
         )
-        self.vote_using_majority(remote_node, proposal)
-=======
-        return proposal, new_member, careful_vote
-
-    def generate_and_add_new_member(self, remote_node, curve, member_data=None):
-        proposal, new_member, careful_vote = self.generate_and_propose_new_member(
-            remote_node, curve
-        )
         self.vote_using_majority(remote_node, proposal, careful_vote)
->>>>>>> 70b09e53
 
         # If the member was successfully registered, add it to the
         # local list of consortium members
@@ -419,16 +409,11 @@
             "set_recovery_threshold", recovery_threshold
         )
         proposal = self.get_any_active_member().propose(remote_node, proposal_body)
-<<<<<<< HEAD
         proposal.vote_for = careful_vote
-        r = self.vote_using_majority(remote_node, proposal)
+        r = self.vote_using_majority(remote_node, proposal, careful_vote)
         if proposal.state == infra.proposal.ProposalState.Accepted:
             self.recovery_threshold = recovery_threshold
         return r
-=======
-        self.recovery_threshold = recovery_threshold
-        return self.vote_using_majority(remote_node, proposal, careful_vote)
->>>>>>> 70b09e53
 
     def add_new_code(self, remote_node, new_code_id):
         proposal_body, careful_vote = self.make_proposal("new_node_code", new_code_id)
