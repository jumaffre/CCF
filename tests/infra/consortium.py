--- conflicted
+++ resolved
@@ -389,11 +389,7 @@
         with remote_node.client(f"member{self.get_any_active_member().member_id}") as c:
             r = c.post("/gov/read", {"table": "ccf.nodes", "key": node_id})
 
-<<<<<<< HEAD
-            if r.status_code != 200 or (
-=======
             if r.status_code != http.HTTPStatus.OK.value or (
->>>>>>> f798d8b9
                 node_status and r.body["status"] != node_status.name
             ):
                 return False
