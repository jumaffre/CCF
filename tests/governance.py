--- conflicted
+++ resolved
@@ -75,11 +75,7 @@
     network.consortium.remove_user(primary, new_user_id)
     with primary.client(f"user{new_user_id}") as c:
         r = c.get("/app/log/private")
-<<<<<<< HEAD
-        assert r.status_code == 403
-=======
         assert r.status_code == http.HTTPStatus.FORBIDDEN.value
->>>>>>> f798d8b9
     return network
 
 
