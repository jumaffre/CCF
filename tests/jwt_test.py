# Copyright (c) Microsoft Corporation. All rights reserved.
# Licensed under the Apache 2.0 License.
import os
import tempfile
import json
import time
<<<<<<< HEAD
import base64
=======
>>>>>>> 403474e4
import infra.network
import infra.path
import infra.proc
import infra.net
import infra.e2e_args
import suite.test_requirements as reqs
<<<<<<< HEAD
import infra.jwt
=======
import infra.jwt_issuer
>>>>>>> 403474e4

from loguru import logger as LOG

this_dir = os.path.dirname(__file__)


@reqs.description("Refresh JWT issuer")
def test_refresh_jwt_issuer(network, args):
    assert network.jwt_issuer.server, "JWT server is not started"
<<<<<<< HEAD
    jwt_server = network.jwt_issuer.server
    jwt_server.stop()
    network.jwt_issuer.refresh_keys()
    network.jwt_issuer.restart_openid_server(jwt_server)
=======
    network.jwt_issuer.refresh_keys()
>>>>>>> 403474e4
    network.jwt_issuer.wait_for_refresh(network)

    # Check that more transactions can be issued
    network.txs.issue(network)
    return network


@reqs.description("JWT without key policy")
def test_jwt_without_key_policy(network, args):
    primary, _ = network.find_nodes()

<<<<<<< HEAD
    issuer = infra.jwt.JwtIssuer("my_issuer")
=======
    issuer = infra.jwt_issuer.JwtIssuer("my_issuer")
>>>>>>> 403474e4
    kid = "my_kid"
    raw_kid = kid.encode()

    LOG.info("Try to add JWT signing key without matching issuer")
    with tempfile.NamedTemporaryFile(prefix="ccf", mode="w+") as jwks_fp:
        json.dump(issuer.create_jwks(kid), jwks_fp)
        jwks_fp.flush()
        try:
            network.consortium.set_jwt_public_signing_keys(
                primary, issuer.name, jwks_fp.name
            )
        except infra.proposal.ProposalNotAccepted:
            pass
        else:
            assert False, "Proposal should not have been created"

    LOG.info("Add JWT issuer")
    with tempfile.NamedTemporaryFile(prefix="ccf", mode="w+") as metadata_fp:
        json.dump({"issuer": issuer.name}, metadata_fp)
        metadata_fp.flush()
        network.consortium.set_jwt_issuer(primary, metadata_fp.name)

    LOG.info("Try to add a public key instead of a certificate")
    with tempfile.NamedTemporaryFile(prefix="ccf", mode="w+") as jwks_fp:
        json.dump(issuer.create_jwks(kid, test_invalid_is_key=True), jwks_fp)
        jwks_fp.flush()
        try:
            network.consortium.set_jwt_public_signing_keys(
                primary, issuer.name, jwks_fp.name
            )
        except (infra.proposal.ProposalNotAccepted, infra.proposal.ProposalNotCreated):
            pass
        else:
            assert False, "Proposal should not have been created"

    LOG.info("Add JWT signing key with matching issuer")
    with tempfile.NamedTemporaryFile(prefix="ccf", mode="w+") as jwks_fp:
        json.dump(issuer.create_jwks(kid), jwks_fp)
        jwks_fp.flush()
        set_jwt_proposal = network.consortium.set_jwt_public_signing_keys(
            primary, issuer.name, jwks_fp.name
        )

        stored_jwt_signing_key = network.get_ledger_public_state_at(
            set_jwt_proposal.completed_seqno
        )["public:ccf.gov.jwt.public_signing_keys"][raw_kid]

        stored_cert = infra.crypto.cert_der_to_pem(stored_jwt_signing_key)
        assert infra.crypto.are_certs_equal(
            issuer.cert_pem, stored_cert
        ), "input cert is not equal to stored cert"

    LOG.info("Remove JWT issuer")
    remove_jwt_proposal = network.consortium.remove_jwt_issuer(primary, issuer.name)

    assert (
        network.get_ledger_public_state_at(remove_jwt_proposal.completed_seqno)[
            "public:ccf.gov.jwt.public_signing_keys"
        ][raw_kid]
        is None
    ), "JWT issuer was not removed"

    LOG.info("Add JWT issuer with initial keys")
    with tempfile.NamedTemporaryFile(prefix="ccf", mode="w+") as metadata_fp:
        json.dump({"issuer": issuer.name, "jwks": issuer.create_jwks(kid)}, metadata_fp)
        metadata_fp.flush()
        set_jwt_issuer = network.consortium.set_jwt_issuer(primary, metadata_fp.name)

        stored_jwt_signing_key = network.get_ledger_public_state_at(
            set_jwt_issuer.completed_seqno
        )["public:ccf.gov.jwt.public_signing_keys"][raw_kid]

        stored_cert = infra.crypto.cert_der_to_pem(stored_jwt_signing_key)
        assert infra.crypto.are_certs_equal(
            issuer.cert_pem, stored_cert
        ), "input cert is not equal to stored cert"

    return network


@reqs.description("JWT with SGX key policy")
def test_jwt_with_sgx_key_policy(network, args):
    primary, _ = network.find_nodes()

    oe_cert_path = os.path.join(this_dir, "oe_cert.pem")
    with open(oe_cert_path) as f:
        oe_cert_pem = f.read()

    kid = "my_kid"
<<<<<<< HEAD
    issuer = infra.jwt.JwtIssuer("my_issuer", oe_cert_pem)
=======
    issuer = infra.jwt_issuer.JwtIssuer("my_issuer", oe_cert_pem)
>>>>>>> 403474e4

    matching_key_policy = {
        "sgx_claims": {
            "signer_id": "ca9ad7331448980aa28890ce73e433638377f179ab4456b2fe237193193a8d0a",
            "attributes": "0300000000000000",
        }
    }

    mismatching_key_policy = {
        "sgx_claims": {
            "signer_id": "da9ad7331448980aa28890ce73e433638377f179ab4456b2fe237193193a8d0a",
            "attributes": "0300000000000000",
        }
    }

    LOG.info("Add JWT issuer with SGX key policy")
    with tempfile.NamedTemporaryFile(prefix="ccf", mode="w+") as metadata_fp:
        json.dump(
            {"issuer": issuer.name, "key_policy": matching_key_policy}, metadata_fp
        )
        metadata_fp.flush()
        network.consortium.set_jwt_issuer(primary, metadata_fp.name)

    LOG.info("Try to add a non-OE-attested cert")
    non_oe_issuer_name = "non_oe_issuer"
<<<<<<< HEAD
    non_oe_issuer = infra.jwt.JwtIssuer(non_oe_issuer_name)
=======
    non_oe_issuer = infra.jwt_issuer.JwtIssuer(non_oe_issuer_name)
>>>>>>> 403474e4
    with tempfile.NamedTemporaryFile(prefix="ccf", mode="w+") as jwks_fp:
        json.dump(non_oe_issuer.create_jwks(kid), jwks_fp)
        jwks_fp.flush()
        try:
            network.consortium.set_jwt_public_signing_keys(
                primary, non_oe_issuer_name, jwks_fp.name
            )
        except infra.proposal.ProposalNotAccepted:
            pass
        else:
            assert False, "Proposal should not have been created"

    LOG.info("Add an OE-attested cert with matching claims")
    with tempfile.NamedTemporaryFile(prefix="ccf", mode="w+") as jwks_fp:
        json.dump(issuer.create_jwks(kid), jwks_fp)
        jwks_fp.flush()
        network.consortium.set_jwt_public_signing_keys(
            primary, issuer.name, jwks_fp.name
        )

    LOG.info("Update JWT issuer with mismatching SGX key policy")
    with tempfile.NamedTemporaryFile(prefix="ccf", mode="w+") as metadata_fp:
        json.dump(
            {
                "issuer": issuer.name,
                "key_policy": mismatching_key_policy,
            },
            metadata_fp,
        )
        metadata_fp.flush()
        network.consortium.set_jwt_issuer(primary, metadata_fp.name)

    LOG.info("Try to add an OE-attested cert with mismatching claims")
    with tempfile.NamedTemporaryFile(prefix="ccf", mode="w+") as jwks_fp:
        json.dump(non_oe_issuer.create_jwks(kid), jwks_fp)
        jwks_fp.flush()
        try:
            network.consortium.set_jwt_public_signing_keys(
                primary, non_oe_issuer_name, jwks_fp.name
            )
        except infra.proposal.ProposalNotAccepted:
            pass
        else:
            assert False, "Proposal should not have been created"

    return network


@reqs.description("JWT with SGX key filter")
def test_jwt_with_sgx_key_filter(network, args):
    primary, _ = network.find_nodes()

    oe_cert_path = os.path.join(this_dir, "oe_cert.pem")
    with open(oe_cert_path) as f:
        oe_cert_pem = f.read()

<<<<<<< HEAD
    oe_issuer = infra.jwt.JwtIssuer("oe_issuer", oe_cert_pem)
    non_oe_issuer = infra.jwt.JwtIssuer("non_oe_issuer_name")
=======
    oe_issuer = infra.jwt_issuer.JwtIssuer("oe_issuer", oe_cert_pem)
    non_oe_issuer = infra.jwt_issuer.JwtIssuer("non_oe_issuer_name")
>>>>>>> 403474e4

    oe_kid = "oe_kid"
    non_oe_kid = "non_oe_kid"

    LOG.info("Add JWT issuer with SGX key filter")
    with tempfile.NamedTemporaryFile(prefix="ccf", mode="w+") as metadata_fp:
        json.dump({"issuer": oe_issuer.name, "key_filter": "sgx"}, metadata_fp)
        metadata_fp.flush()
        network.consortium.set_jwt_issuer(primary, metadata_fp.name)

    LOG.info("Add multiple certs (1 SGX, 1 non-SGX)")
    with tempfile.NamedTemporaryFile(prefix="ccf", mode="w+") as jwks_fp:
        oe_jwks = oe_issuer.create_jwks(oe_kid)
        non_oe_jwks = non_oe_issuer.create_jwks(non_oe_kid)
        jwks = {"keys": non_oe_jwks["keys"] + oe_jwks["keys"]}
        json.dump(jwks, jwks_fp)
        jwks_fp.flush()
        set_jwt_proposal = network.consortium.set_jwt_public_signing_keys(
            primary, oe_issuer.name, jwks_fp.name
        )

        stored_jwt_signing_keys = network.get_ledger_public_state_at(
            set_jwt_proposal.completed_seqno
        )["public:ccf.gov.jwt.public_signing_keys"]

        assert non_oe_kid.encode() not in stored_jwt_signing_keys
        assert oe_kid.encode() in stored_jwt_signing_keys

    return network


def check_kv_jwt_key_matches(network, kid, cert_pem):
    latest_public_state, _ = network.get_latest_ledger_public_state()
    latest_jwt_signing_key = latest_public_state[
        "public:ccf.gov.jwt.public_signing_keys"
    ]

    if cert_pem is None:
        assert kid.encode() not in latest_jwt_signing_key
    else:
        stored_cert = infra.crypto.cert_der_to_pem(latest_jwt_signing_key[kid.encode()])
        assert infra.crypto.are_certs_equal(
            cert_pem, stored_cert
        ), "input cert is not equal to stored cert"


def get_jwt_refresh_endpoint_metrics(network) -> dict:
    primary, _ = network.find_nodes()
    with primary.client(network.consortium.get_any_active_member().local_id) as c:
        r = c.get("/gov/api/metrics")
        m = next(
            v
            for v in r.body.json()["metrics"]
            if v["path"] == "jwt_keys/refresh" and v["method"] == "POST"
        )
        assert m["errors"] == 0, m["errors"]  # not used in jwt refresh endpoint
        m["successes"] = m["calls"] - m["failures"]
        return m


@reqs.description("JWT with auto_refresh enabled")
def test_jwt_key_auto_refresh(network, args):
    primary, _ = network.find_nodes()

    ca_cert_bundle_name = "jwt"
    kid = "the_kid"
    issuer_host = "localhost"
    issuer_port = 12345

<<<<<<< HEAD
    issuer = infra.jwt.JwtIssuer(f"https://{issuer_host}:{issuer_port}", cn=issuer_host)
=======
    issuer = infra.jwt_issuer.JwtIssuer(
        f"https://{issuer_host}:{issuer_port}", cn=issuer_host
    )
>>>>>>> 403474e4

    LOG.info("Add CA cert for JWT issuer")
    with tempfile.NamedTemporaryFile(prefix="ccf", mode="w+") as ca_cert_bundle_fp:
        ca_cert_bundle_fp.write(issuer.tls_cert)
        ca_cert_bundle_fp.flush()
        network.consortium.set_ca_cert_bundle(
            primary, ca_cert_bundle_name, ca_cert_bundle_fp.name
        )

    LOG.info("Start OpenID endpoint server")
    with issuer.start_openid_server(issuer_port, kid) as server:
        LOG.info("Add JWT issuer with auto-refresh")
        with tempfile.NamedTemporaryFile(prefix="ccf", mode="w+") as metadata_fp:
            json.dump(
                {
                    "issuer": issuer.name,
                    "auto_refresh": True,
                    "ca_cert_bundle_name": ca_cert_bundle_name,
                },
                metadata_fp,
            )
            metadata_fp.flush()
            network.consortium.set_jwt_issuer(primary, metadata_fp.name)

            LOG.info("Check that keys got refreshed")
            # Note: refresh interval is set to 1s, see network args below.
            with_timeout(
                lambda: check_kv_jwt_key_matches(network, kid, issuer.cert_pem),
                timeout=5,
            )

        LOG.info("Check that JWT refresh endpoint has no failures")
        m = get_jwt_refresh_endpoint_metrics(network)
        assert m["failures"] == 0, m["failures"]
        assert m["successes"] > 0, m["successes"]

        LOG.info("Serve invalid JWKS")
        server.jwks = {"foo": "bar"}

        LOG.info("Check that JWT refresh endpoint has some failures")

        def check_has_failures():
            m = get_jwt_refresh_endpoint_metrics(network)
            assert m["failures"] > 0, m["failures"]

        with_timeout(check_has_failures, timeout=5)

    LOG.info("Restart OpenID endpoint server with new keys")
    kid2 = "the_kid_2"
    issuer.refresh_keys()
    with issuer.start_openid_server(issuer_port, kid2):
        LOG.info("Check that keys got refreshed")
        with_timeout(lambda: check_kv_jwt_key_matches(network, kid, None), timeout=5)
        check_kv_jwt_key_matches(network, kid2, issuer.cert_pem)

    return network


@reqs.description("JWT with auto_refresh enabled, initial refresh")
def test_jwt_key_initial_refresh(network, args):
    primary, _ = network.find_nodes()

    ca_cert_bundle_name = "jwt"
    kid = "my_kid"
    issuer_host = "localhost"
    issuer_port = 12345

<<<<<<< HEAD
    issuer = infra.jwt.JwtIssuer(f"https://{issuer_host}:{issuer_port}", cn=issuer_host)
=======
    issuer = infra.jwt_issuer.JwtIssuer(
        f"https://{issuer_host}:{issuer_port}", cn=issuer_host
    )
>>>>>>> 403474e4

    LOG.info("Add CA cert for JWT issuer")
    with tempfile.NamedTemporaryFile(prefix="ccf", mode="w+") as ca_cert_bundle_fp:
        ca_cert_bundle_fp.write(issuer.tls_cert)
        ca_cert_bundle_fp.flush()
        network.consortium.set_ca_cert_bundle(
            primary, ca_cert_bundle_name, ca_cert_bundle_fp.name
        )

    LOG.info("Start OpenID endpoint server")
    with issuer.start_openid_server(issuer_port, kid):
        LOG.info("Add JWT issuer with auto-refresh")
        with tempfile.NamedTemporaryFile(prefix="ccf", mode="w+") as metadata_fp:
            json.dump(
                {
                    "issuer": issuer.name,
                    "auto_refresh": True,
                    "ca_cert_bundle_name": ca_cert_bundle_name,
                },
                metadata_fp,
            )
            metadata_fp.flush()
            network.consortium.set_jwt_issuer(primary, metadata_fp.name)

        LOG.info("Check that keys got refreshed")
        # Auto-refresh interval has been set to a large value so that it doesn't happen within the timeout.
        # This is testing the one-off refresh after adding a new issuer.
        with_timeout(
            lambda: check_kv_jwt_key_matches(network, kid, issuer.cert_pem), timeout=5
        )

        LOG.info("Check that JWT refresh endpoint has no failures")
        m = get_jwt_refresh_endpoint_metrics(network)
        assert m["failures"] == 0, m["failures"]
        assert m["successes"] > 0, m["successes"]

    return network


def with_timeout(fn, timeout):
    t0 = time.time()
    while True:
        try:
            return fn()
        except Exception:
            if time.time() - t0 < timeout:
                time.sleep(0.1)
            else:
                raise


def run(args):
    args.jwt_key_refresh_interval_s = 1

    with infra.network.network(
        args.nodes, args.binary_dir, args.debug_nodes, args.perf_nodes, pdb=args.pdb
    ) as network:
        network.start_and_join(args)
        network = test_jwt_without_key_policy(network, args)
        network = test_jwt_with_sgx_key_policy(network, args)
        network = test_jwt_with_sgx_key_filter(network, args)
        network = test_refresh_jwt_issuer(network, args)
        network = test_jwt_key_auto_refresh(network, args)

        # Check that auto refresh also works on backups
        primary, _ = network.find_primary()
        primary.stop()
        network.wait_for_new_primary(primary)
        network = test_jwt_key_auto_refresh(network, args)

    args.jwt_key_refresh_interval_s = 100000
    with infra.network.network(
        args.nodes, args.binary_dir, args.debug_nodes, args.perf_nodes, pdb=args.pdb
    ) as network:
        network.start_and_join(args)
        network = test_jwt_key_initial_refresh(network, args)

        # Check that initial refresh also works on backups
        primary, _ = network.find_primary()
        primary.stop()
        network.wait_for_new_primary(primary)
        network = test_jwt_key_initial_refresh(network, args)


if __name__ == "__main__":

    args = infra.e2e_args.cli_args()
    args.package = "liblogging"
    args.nodes = infra.e2e_args.min_nodes(args, f=1)
    run(args)<|MERGE_RESOLUTION|>--- conflicted
+++ resolved
@@ -4,21 +4,13 @@
 import tempfile
 import json
 import time
-<<<<<<< HEAD
-import base64
-=======
->>>>>>> 403474e4
 import infra.network
 import infra.path
 import infra.proc
 import infra.net
 import infra.e2e_args
 import suite.test_requirements as reqs
-<<<<<<< HEAD
-import infra.jwt
-=======
 import infra.jwt_issuer
->>>>>>> 403474e4
 
 from loguru import logger as LOG
 
@@ -28,14 +20,7 @@
 @reqs.description("Refresh JWT issuer")
 def test_refresh_jwt_issuer(network, args):
     assert network.jwt_issuer.server, "JWT server is not started"
-<<<<<<< HEAD
-    jwt_server = network.jwt_issuer.server
-    jwt_server.stop()
     network.jwt_issuer.refresh_keys()
-    network.jwt_issuer.restart_openid_server(jwt_server)
-=======
-    network.jwt_issuer.refresh_keys()
->>>>>>> 403474e4
     network.jwt_issuer.wait_for_refresh(network)
 
     # Check that more transactions can be issued
@@ -47,11 +32,7 @@
 def test_jwt_without_key_policy(network, args):
     primary, _ = network.find_nodes()
 
-<<<<<<< HEAD
-    issuer = infra.jwt.JwtIssuer("my_issuer")
-=======
     issuer = infra.jwt_issuer.JwtIssuer("my_issuer")
->>>>>>> 403474e4
     kid = "my_kid"
     raw_kid = kid.encode()
 
@@ -141,11 +122,7 @@
         oe_cert_pem = f.read()
 
     kid = "my_kid"
-<<<<<<< HEAD
-    issuer = infra.jwt.JwtIssuer("my_issuer", oe_cert_pem)
-=======
     issuer = infra.jwt_issuer.JwtIssuer("my_issuer", oe_cert_pem)
->>>>>>> 403474e4
 
     matching_key_policy = {
         "sgx_claims": {
@@ -171,11 +148,7 @@
 
     LOG.info("Try to add a non-OE-attested cert")
     non_oe_issuer_name = "non_oe_issuer"
-<<<<<<< HEAD
-    non_oe_issuer = infra.jwt.JwtIssuer(non_oe_issuer_name)
-=======
     non_oe_issuer = infra.jwt_issuer.JwtIssuer(non_oe_issuer_name)
->>>>>>> 403474e4
     with tempfile.NamedTemporaryFile(prefix="ccf", mode="w+") as jwks_fp:
         json.dump(non_oe_issuer.create_jwks(kid), jwks_fp)
         jwks_fp.flush()
@@ -232,13 +205,8 @@
     with open(oe_cert_path) as f:
         oe_cert_pem = f.read()
 
-<<<<<<< HEAD
-    oe_issuer = infra.jwt.JwtIssuer("oe_issuer", oe_cert_pem)
-    non_oe_issuer = infra.jwt.JwtIssuer("non_oe_issuer_name")
-=======
     oe_issuer = infra.jwt_issuer.JwtIssuer("oe_issuer", oe_cert_pem)
     non_oe_issuer = infra.jwt_issuer.JwtIssuer("non_oe_issuer_name")
->>>>>>> 403474e4
 
     oe_kid = "oe_kid"
     non_oe_kid = "non_oe_kid"
@@ -308,13 +276,9 @@
     issuer_host = "localhost"
     issuer_port = 12345
 
-<<<<<<< HEAD
-    issuer = infra.jwt.JwtIssuer(f"https://{issuer_host}:{issuer_port}", cn=issuer_host)
-=======
     issuer = infra.jwt_issuer.JwtIssuer(
         f"https://{issuer_host}:{issuer_port}", cn=issuer_host
     )
->>>>>>> 403474e4
 
     LOG.info("Add CA cert for JWT issuer")
     with tempfile.NamedTemporaryFile(prefix="ccf", mode="w+") as ca_cert_bundle_fp:
@@ -382,13 +346,9 @@
     issuer_host = "localhost"
     issuer_port = 12345
 
-<<<<<<< HEAD
-    issuer = infra.jwt.JwtIssuer(f"https://{issuer_host}:{issuer_port}", cn=issuer_host)
-=======
     issuer = infra.jwt_issuer.JwtIssuer(
         f"https://{issuer_host}:{issuer_port}", cn=issuer_host
     )
->>>>>>> 403474e4
 
     LOG.info("Add CA cert for JWT issuer")
     with tempfile.NamedTemporaryFile(prefix="ccf", mode="w+") as ca_cert_bundle_fp:
