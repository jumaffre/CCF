# Copyright (c) Microsoft Corporation. All rights reserved.
# Licensed under the Apache 2.0 License.
import infra.e2e_args
import infra.network
import http
import time
import sys
import json
import os
from loguru import logger as LOG


DEFAULT_NODES = ["local://127.0.0.1:8000"]


def dump_network_info(path, network, node):
    network_info = {}
    network_info["host"] = node.pubhost
    network_info["port"] = node.rpc_port
    network_info["ledger"] = node.remote.ledger_path()
    network_info["common_dir"] = network.common_dir

    with open(path, "w") as network_info_file:
        json.dump(network_info, network_info_file)

    LOG.debug(f"Dumped network information to {os.path.abspath(path)}")


def run(args):
    hosts = args.node or DEFAULT_NODES

    if not args.verbose:
        LOG.remove()
        LOG.add(
            sys.stdout,
            format="<green>[{time:HH:mm:ss.SSS}]</green> {message}",
        )
        LOG.disable("infra")
        LOG.disable("ccf")

    LOG.info(f"Starting {len(hosts)} CCF nodes...")
    if args.enclave_type == "virtual":
        LOG.warning("Virtual mode enabled")

    with infra.network.network(
        hosts=hosts,
        binary_directory=args.binary_dir,
        library_directory=args.library_dir,
        dbg_nodes=args.debug_nodes,
    ) as network:
        if args.recover:
            args.label = args.label + "_recover"
            LOG.info("Recovering network from:")
            LOG.info(f" - Common directory: {args.common_dir}")
            LOG.info(f" - Ledger: {args.ledger_dir}")
            if args.snapshot_dir:
                LOG.info(f" - Snapshots: {args.snapshot_dir}")
            else:
                LOG.warning(
                    "No available snapshot to recover from. Entire transaction history will be replayed."
                )
            network.start_in_recovery(
                args, args.ledger_dir, args.snapshot_dir, args.common_dir
            )
            network.recover(args)
        else:
            network.start_and_join(args)

        primary, backups = network.find_nodes()
        max_len = len(str(len(backups)))

        # To be sure, confirm that the app frontend is open on each node
        for node in [primary, *backups]:
            with node.client("user0") as c:
                if args.verbose:
                    r = c.get("/app/commit")
                else:
                    r = c.get("/app/commit", log_capture=[])
                assert r.status_code == http.HTTPStatus.OK, r.status_code

        def pad_node_id(nid):
            return (f"{{:{max_len}d}}").format(nid)

        LOG.info("Started CCF network with the following nodes:")
        LOG.info(
            "  Node [{}] = https://{}:{}".format(
                pad_node_id(primary.node_id), primary.pubhost, primary.rpc_port
            )
        )

        for b in backups:
            LOG.info(
                "  Node [{}] = https://{}:{}".format(
                    pad_node_id(b.node_id), b.pubhost, b.rpc_port
                )
            )

        # Dump primary info to file for tutorial testing
        if args.network_info_file is not None:
            dump_network_info(args.network_info_file, network, primary)

        LOG.info(
            f"You can now issue business transactions to the {args.package} application."
        )
        LOG.info(
            f"Keys and certificates have been copied to the common folder: {network.common_dir}"
        )
        LOG.info(
            "See https://microsoft.github.io/CCF/master/users/issue_commands.html for more information."
        )
        LOG.warning("Press Ctrl+C to shutdown the network.")

        try:
            while True:
                time.sleep(60)

        except KeyboardInterrupt:
            LOG.info("Stopping all CCF nodes...")

    LOG.info("All CCF nodes stopped.")


if __name__ == "__main__":

    def add(parser):
        parser.add_argument(
            "-n",
            "--node",
            help=f"List of (local://|ssh://)hostnames[,pub_hostnames:ports]. Default is {DEFAULT_NODES}",
            action="append",
        )
        parser.add_argument(
            "-v",
            "--verbose",
            help="If set, start up logs are displayed",
            action="store_true",
            default=False,
        )
        parser.add_argument(
            "--network-info-file",
            help="Path to output file where network information will be dumped to (useful for scripting)",
            default=None,
        )
        parser.add_argument(
            "-r",
            "--recover",
            help="Start a new network from an existing one",
            action="store_true",
            default=False,
        )
        parser.add_argument(
            "--ledger-dir",
            help="Ledger directory to recover from",
        )
        parser.add_argument(
            "--snapshot-dir",
            help="Snapshot directory to recover from (optional)",
        )
        parser.add_argument(
            "--common-dir",
            help="Directory containing previous network member identities",
        )

    args = infra.e2e_args.cli_args(add)
<<<<<<< HEAD
    if args.recover and not all(args.ledger_dir, args.common_dir):
=======
    if args.recover and not all([args.ledger_dir, args.common_dir]):
>>>>>>> b0df355f
        print("Error: --recover requires --ledger-dir and --common-dir arguments.")
        sys.exit(1)

    run(args)<|MERGE_RESOLUTION|>--- conflicted
+++ resolved
@@ -162,11 +162,7 @@
         )
 
     args = infra.e2e_args.cli_args(add)
-<<<<<<< HEAD
-    if args.recover and not all(args.ledger_dir, args.common_dir):
-=======
     if args.recover and not all([args.ledger_dir, args.common_dir]):
->>>>>>> b0df355f
         print("Error: --recover requires --ledger-dir and --common-dir arguments.")
         sys.exit(1)
 
