# Copyright (c) Microsoft Corporation. All rights reserved.
# Licensed under the Apache 2.0 License.
from http import HTTPStatus
import tempfile
import json
import base64
import infra.network
import infra.path
import infra.proc
import infra.net
import infra.e2e_args
import suite.test_requirements as reqs
<<<<<<< HEAD
import infra.jwt
=======
import infra.jwt_issuer
>>>>>>> 403474e4

from e2e_logging import test_multi_auth

from loguru import logger as LOG

# TODO: Delete test!


@reqs.description("JWT authentication")
def test_jwt_auth(network, args):
    primary, _ = network.find_nodes()

<<<<<<< HEAD
    issuer = infra.jwt.JwtIssuer("https://example.issuer")
=======
    issuer = infra.jwt_issuer.JwtIssuer("https://example.issuer")
>>>>>>> 403474e4

    jwt_kid = "my_key_id"

    LOG.info("Add JWT issuer with initial keys")
    with tempfile.NamedTemporaryFile(prefix="ccf", mode="w+") as metadata_fp:
        jwt_cert_der = infra.crypto.cert_pem_to_der(issuer.cert_pem)
        der_b64 = base64.b64encode(jwt_cert_der).decode("ascii")
        data = {
            "issuer": issuer.name,
            "jwks": {"keys": [{"kty": "RSA", "kid": jwt_kid, "x5c": [der_b64]}]},
        }
        json.dump(data, metadata_fp)
        metadata_fp.flush()
        network.consortium.set_jwt_issuer(primary, metadata_fp.name)

    LOG.info("Calling jwt endpoint after storing keys")
    with primary.client("user0") as c:
<<<<<<< HEAD
        r = c.get("/app/jwt", headers=infra.jwt.make_authn_bearer_header("garbage"))
=======
        r = c.get("/app/jwt", headers=infra.jwt_issuer.make_bearer_header("garbage"))
>>>>>>> 403474e4
        assert r.status_code == HTTPStatus.UNAUTHORIZED, r.status_code

        jwt_mismatching_key_priv_pem, _ = infra.crypto.generate_rsa_keypair(2048)
        jwt = infra.crypto.create_jwt({}, jwt_mismatching_key_priv_pem, jwt_kid)
<<<<<<< HEAD
        r = c.get("/app/jwt", headers=infra.jwt.make_authn_bearer_header(jwt))
=======
        r = c.get("/app/jwt", headers=infra.jwt_issuer.make_bearer_header(jwt))
>>>>>>> 403474e4
        assert r.status_code == HTTPStatus.UNAUTHORIZED, r.status_code

        r = c.get(
            "/app/jwt",
<<<<<<< HEAD
            headers=infra.jwt.make_authn_bearer_header(issuer.issue_jwt(jwt_kid)),
=======
            headers=infra.jwt_issuer.make_bearer_header(issuer.issue_jwt(jwt_kid)),
>>>>>>> 403474e4
        )
        assert r.status_code == HTTPStatus.OK, r.status_code

    return network


def run(args):
    with infra.network.network(
        args.nodes, args.binary_dir, args.debug_nodes, args.perf_nodes, pdb=args.pdb
    ) as network:
        network.start_and_join(args)
        network = test_jwt_auth(network, args)
        network = test_multi_auth(network, args)


if __name__ == "__main__":

    args = infra.e2e_args.cli_args()
    args.package = "libjs_generic"
    args.nodes = infra.e2e_args.max_nodes(args, f=0)
    args.initial_user_count = 4
    args.initial_member_count = 2
    run(args)<|MERGE_RESOLUTION|>--- conflicted
+++ resolved
@@ -10,11 +10,7 @@
 import infra.net
 import infra.e2e_args
 import suite.test_requirements as reqs
-<<<<<<< HEAD
-import infra.jwt
-=======
 import infra.jwt_issuer
->>>>>>> 403474e4
 
 from e2e_logging import test_multi_auth
 
@@ -27,11 +23,7 @@
 def test_jwt_auth(network, args):
     primary, _ = network.find_nodes()
 
-<<<<<<< HEAD
-    issuer = infra.jwt.JwtIssuer("https://example.issuer")
-=======
     issuer = infra.jwt_issuer.JwtIssuer("https://example.issuer")
->>>>>>> 403474e4
 
     jwt_kid = "my_key_id"
 
@@ -49,29 +41,17 @@
 
     LOG.info("Calling jwt endpoint after storing keys")
     with primary.client("user0") as c:
-<<<<<<< HEAD
-        r = c.get("/app/jwt", headers=infra.jwt.make_authn_bearer_header("garbage"))
-=======
         r = c.get("/app/jwt", headers=infra.jwt_issuer.make_bearer_header("garbage"))
->>>>>>> 403474e4
         assert r.status_code == HTTPStatus.UNAUTHORIZED, r.status_code
 
         jwt_mismatching_key_priv_pem, _ = infra.crypto.generate_rsa_keypair(2048)
         jwt = infra.crypto.create_jwt({}, jwt_mismatching_key_priv_pem, jwt_kid)
-<<<<<<< HEAD
-        r = c.get("/app/jwt", headers=infra.jwt.make_authn_bearer_header(jwt))
-=======
         r = c.get("/app/jwt", headers=infra.jwt_issuer.make_bearer_header(jwt))
->>>>>>> 403474e4
         assert r.status_code == HTTPStatus.UNAUTHORIZED, r.status_code
 
         r = c.get(
             "/app/jwt",
-<<<<<<< HEAD
-            headers=infra.jwt.make_authn_bearer_header(issuer.issue_jwt(jwt_kid)),
-=======
             headers=infra.jwt_issuer.make_bearer_header(issuer.issue_jwt(jwt_kid)),
->>>>>>> 403474e4
         )
         assert r.status_code == HTTPStatus.OK, r.status_code
 
