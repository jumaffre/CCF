--- conflicted
+++ resolved
@@ -610,10 +610,7 @@
         network = test_view_history(network, args)
         network = test_primary(network, args)
         network = test_metrics(network, args)
-<<<<<<< HEAD
-=======
         network = test_memory(network, args)
->>>>>>> 9520dd5a
 
 
 if __name__ == "__main__":
