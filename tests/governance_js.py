--- conflicted
+++ resolved
@@ -8,12 +8,9 @@
 import suite.test_requirements as reqs
 import os
 import ccf.proposal_generator as prop_gen
-<<<<<<< HEAD
-=======
 
 
 from loguru import logger as LOG
->>>>>>> 960bc486
 
 
 def action(name, **args):
@@ -313,20 +310,20 @@
     node = network.find_random_node()
 
     with node.client(None, "member0") as c:
-        # valid_set_member_data = proposal(
-        #     action(
-        #         "set_member_data",
-        #         member_id=f"{network.consortium.get_member_by_local_id('member0').service_id}",
-        #         member_data={"is_admin": True},
-        #     )
-        # )
-
-        # r = c.post("/gov/proposals.js", valid_set_member_data)
-        # assert r.status_code == 200, r.body.text()
-
-        # valid_rekey_ledger = proposal(action("rekey_ledger"))
-        # r = c.post("/gov/proposals.js", valid_rekey_ledger)
-        # assert r.status_code == 200, r.body.text()
+        valid_set_member_data = proposal(
+            action(
+                "set_member_data",
+                member_id=f"{network.consortium.get_member_by_local_id('member0').service_id}",
+                member_data={"is_admin": True},
+            )
+        )
+
+        r = c.post("/gov/proposals.js", valid_set_member_data)
+        assert r.status_code == 200, r.body.text()
+
+        valid_rekey_ledger = proposal(action("rekey_ledger"))
+        r = c.post("/gov/proposals.js", valid_rekey_ledger)
+        assert r.status_code == 200, r.body.text()
 
         valid_service_open = proposal(action("transition_service_to_open"))
         r = c.post("/gov/proposals.js", valid_service_open)
@@ -341,12 +338,10 @@
             valid_new_user = proposal(
                 action("set_user", cert=cert.read(), user_data={"is_admin": True})
             )
-
         r = c.post("/gov/proposals.js", valid_new_user)
         assert r.status_code == 200, r.body.text()
     return network
 
-<<<<<<< HEAD
 
 @reqs.description("Test proposal generator")
 def test_proposal_generator(network, args):
@@ -365,26 +360,6 @@
         r = c.post(f"/gov/proposals.js/{proposal_id}/ballots", ballot)
         assert r.status_code == 200, r.body.text()
 
-=======
-
-@reqs.description("Test proposal generator")
-def test_proposal_generator(network, args):
-    restore_js_proposals = prop_gen.GENERATE_JS_PROPOSALS
-    prop_gen.GENERATE_JS_PROPOSALS = True
-
-    node = network.find_random_node()
-    with node.client(None, "member0") as c:
-        proposal, ballot = prop_gen.build_proposal(
-            "set_recovery_threshold", {"threshold": 5}
-        )
-        r = c.post("/gov/proposals.js", proposal)
-        assert r.status_code == 200, r.body.text()
-        proposal_id = r.body.json()["proposal_id"]
-
-        r = c.post(f"/gov/proposals.js/{proposal_id}/ballots", ballot)
-        assert r.status_code == 200, r.body.text()
-
->>>>>>> 960bc486
     prop_gen.GENERATE_JS_PROPOSALS = restore_js_proposals
     return network
 
@@ -413,7 +388,6 @@
         args.nodes, args.binary_dir, args.debug_nodes, args.perf_nodes, pdb=args.pdb
     ) as network:
         network.start_and_join(args)
-<<<<<<< HEAD
         network = test_proposal_validation(network, args)
         network = test_proposal_storage(network, args)
         network = test_proposal_withdrawal(network, args)
@@ -423,21 +397,7 @@
         network = test_operator_proposals_and_votes(network, args)
         network = test_proposal_generator(network, args)
         network = test_apply(network, args)
-=======
-        # network = test_proposal_validation(network, args)
-        # network = test_proposal_storage(network, args)
-        # network = test_proposal_withdrawal(network, args)
-        # network = test_ballot_storage(network, args)
-        # network = test_pure_proposals(network, args)
-        # network = test_proposals_with_votes(network, args)
-        # network = test_operator_proposals_and_votes(network, args)
-        network = test_proposal_generator(network, args)
-        # network = test_apply(network, args)
->>>>>>> 960bc486
         network = test_actions(network, args)
-        import time
-
-        time.sleep(3)
 
 
 if __name__ == "__main__":
