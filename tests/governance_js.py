--- conflicted
+++ resolved
@@ -23,7 +23,9 @@
     return {"actions": sum((prop["actions"] for prop in proposals), [])}
 
 
-valid_set_recovery_threshold = proposal(action("set_recovery_threshold", threshold=5))
+valid_set_recovery_threshold = proposal(
+    action("set_recovery_threshold", recovery_threshold=5)
+)
 valid_set_recovery_threshold_twice = merge(
     valid_set_recovery_threshold, valid_set_recovery_threshold
 )
@@ -289,7 +291,7 @@
         proposal_id = r.body.json()["proposal_id"]
 
         ballot = {
-            "ballot": "export function vote (proposal, proposer_id) { return true }"
+            "ballot": "export function vote (proposal, proposer_id) { return true; }"
         }
         r = c.post(f"/gov/proposals.js/{proposal_id}/ballots", ballot)
         assert r.status_code == 200, r.body.text()
@@ -309,21 +311,15 @@
     node = network.find_random_node()
 
     # Rekey ledger
-    network.consortium.rekey_ledger(node)
+    network.consortium.trigger_ledger_rekey(node)
 
     # Add new user twice (with and without user data)
     new_user_local_id = "js_user"
     new_user = network.create_user(new_user_local_id, args.participants_curve)
     LOG.info(f"Adding new user {new_user.service_id}")
 
-<<<<<<< HEAD
     user_data = None
     network.consortium.add_user(node, new_user.local_id, user_data)
-=======
-        valid_rekey_ledger = proposal(action("trigger_ledger_rekey"))
-        r = c.post("/gov/proposals.js", valid_rekey_ledger)
-        assert r.status_code == 200, r.body.text()
->>>>>>> dd671df6
 
     user_data = {"foo": "bar"}
     network.consortium.add_user(node, new_user.local_id, user_data)
@@ -414,27 +410,6 @@
     network.consortium.remove_member(node, new_member)
 
 
-@reqs.description("Test proposal generator")
-def test_proposal_generator(network, args):
-    restore_js_proposals = prop_gen.GENERATE_JS_PROPOSALS
-    prop_gen.GENERATE_JS_PROPOSALS = True
-
-    node = network.find_random_node()
-    with node.client(None, "member0") as c:
-        proposal, ballot = prop_gen.build_proposal(
-            "set_recovery_threshold", {"threshold": 5}
-        )
-        r = c.post("/gov/proposals.js", proposal)
-        assert r.status_code == 200, r.body.text()
-        proposal_id = r.body.json()["proposal_id"]
-
-        r = c.post(f"/gov/proposals.js/{proposal_id}/ballots", ballot)
-        assert r.status_code == 200, r.body.text()
-
-    prop_gen.GENERATE_JS_PROPOSALS = restore_js_proposals
-    return network
-
-
 @reqs.description("Test apply")
 def test_apply(network, args):
     node = network.find_random_node()
@@ -470,15 +445,14 @@
         args.nodes, args.binary_dir, args.debug_nodes, args.perf_nodes, pdb=args.pdb
     ) as network:
         network.start_and_join(args)
-        # network = test_proposal_validation(network, args)
-        # network = test_proposal_storage(network, args)
-        # network = test_proposal_withdrawal(network, args)
-        # network = test_ballot_storage(network, args)
-        # network = test_pure_proposals(network, args)
-        # network = test_proposals_with_votes(network, args)
-        # network = test_operator_proposals_and_votes(network, args)
-        # network = test_proposal_generator(network, args)
-        # network = test_apply(network, args)
+        network = test_proposal_validation(network, args)
+        network = test_proposal_storage(network, args)
+        network = test_proposal_withdrawal(network, args)
+        network = test_ballot_storage(network, args)
+        network = test_pure_proposals(network, args)
+        network = test_proposals_with_votes(network, args)
+        network = test_operator_proposals_and_votes(network, args)
+        network = test_apply(network, args)
         network = test_actions(network, args)
 
 
