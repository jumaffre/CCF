--- conflicted
+++ resolved
@@ -301,7 +301,6 @@
     return network
 
 
-<<<<<<< HEAD
 @reqs.description("Test actions")
 def test_actions(network, args):
     node = network.find_random_node()
@@ -321,8 +320,9 @@
         valid_rekey_ledger = proposal(action("rekey_ledger"))
         r = c.post("/gov/proposals.js", valid_rekey_ledger)
         assert r.status_code == 200, r.body.text()
-
-=======
+    return network
+
+
 @reqs.description("Test proposal generator")
 def test_proposal_generator(network, args):
     restore_js_proposals = prop_gen.GENERATE_JS_PROPOSALS
@@ -341,7 +341,6 @@
         assert r.status_code == 200, r.body.text()
 
     prop_gen.GENERATE_JS_PROPOSALS = restore_js_proposals
->>>>>>> 3592fc0e
     return network
 
 
