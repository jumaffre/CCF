--- conflicted
+++ resolved
@@ -302,7 +302,6 @@
     return network
 
 
-<<<<<<< HEAD
 @reqs.description("Test actions")
 def test_actions(network, args):
     node = network.find_random_node()
@@ -318,25 +317,14 @@
 
         r = c.post("/gov/proposals.js", valid_set_member_data)
         assert r.status_code == 200, r.body.text()
-        # proposal_id = r.body.json()["proposal_id"]
-
-        # ballot = {"ballot": "function vote (proposal, proposer_id) {{ return true }}"}
-        # r = c.post(f"/gov/proposals.js/{proposal_id}/ballots", ballot)
-        # assert r.status_code == 200, r.body.text()
-        # assert r.body.json()["state"] == "Accepted", r.body.json()
 
         valid_rekey_ledger = proposal(action("rekey_ledger"))
         r = c.post("/gov/proposals.js", valid_rekey_ledger)
         assert r.status_code == 200, r.body.text()
-        # proposal_id = r.body.json()["proposal_id"]
-
-        # ballot = {"ballot": "function vote (proposal, proposer_id) {{ return true }}"}
-        # r = c.post(f"/gov/proposals.js/{proposal_id}/ballots", ballot)
-        # assert r.status_code == 200, r.body.text()
-        # assert r.body.json()["state"] == "Accepted", r.body.json()
-
-    return network
-=======
+
+    return network
+
+
 @reqs.description("Test apply")
 def test_apply(network, args):
     node = network.find_random_node()
@@ -352,7 +340,6 @@
     with node.client(network.users[-1].local_id) as c:
         r = c.get("/app/log/private")
         assert r.status_code == 401, r.body.text()
->>>>>>> c43a9599
 
 
 def run(args):
@@ -367,11 +354,8 @@
         network = test_pure_proposals(network, args)
         network = test_proposals_with_votes(network, args)
         network = test_operator_proposals_and_votes(network, args)
-<<<<<<< HEAD
+        network = test_apply(network, args)
         network = test_actions(network, args)
-=======
-        network = test_apply(network, args)
->>>>>>> c43a9599
 
 
 if __name__ == "__main__":
