--- conflicted
+++ resolved
@@ -9,11 +9,8 @@
 
 ### Added
 
-<<<<<<< HEAD
 - A new `read_ledger.py` Python command line utility was added to parse and display the content of a ledger directory.
-=======
 - `ccf-app` npm package to help with developing JavaScript and TypeScript CCF apps. See [docs](https://microsoft.github.io/CCF/main/build_apps/js_app.html) for further details (#2331).
->>>>>>> e05c92c7
 
 ### Changed
 
