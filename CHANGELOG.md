--- conflicted
+++ resolved
@@ -9,16 +9,12 @@
 
 ### Added
 
-<<<<<<< HEAD
 - The service certificate is now returned as part of the `/node/network/` endpoint response (#2442).
 
 ### Changed
 
 - `kv::Map` is now an alias to `kv::JsonSerialisedMap`, which means all existing applications using `kv::Map`s will now require `DECLARE_JSON...` macros for custom key and value types. `msgpack-c` is no longer available to apps and `MSGPACK_DEFINE` macros should be removed. Note that this change may affect throughput of existing applications, in which case an app-defined serialiser (or `kv::RawCopySerialisedMap`) should be used (#2449).
-=======
 - `/node/state` endpoint also returns the `seqno` at which a node was started (i.e. `seqno` of the snapshot a node started from or `0` otherwise) (#2422).
-- The service certificate is now returned as part of the `/node/network/` endpoint response.
->>>>>>> f16909a0
 
 ### Removed
 
