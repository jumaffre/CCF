# Changelog

All notable changes to this project will be documented in this file.

The format is based on [Keep a Changelog](http://keepachangelog.com/en/1.0.0/)
and this project adheres to [Semantic Versioning](http://semver.org/spec/v2.0.0.html).

## Unreleased

### Changed
<<<<<<< HEAD
- CCF now depends on [Open Enclave 0.12](https://github.com/openenclave/openenclave/releases/tag/v0.12.0) (#1830).
- Members' recovery shares are now encrypted using [RSA-OAEP-256](https://docs.microsoft.com/en-gb/azure/key-vault/keys/about-keys#wrapkeyunwrapkey-encryptdecrypt) (#1841). This has the following implications:
  - Network's encryption key is no longer output by the first node of a CCF service is no longer required to decrypt recovery shares.
  - The latest version of the `submit_recovery_share.sh` script should be used.
  - The latest version of the `proposal_generator.py` should be used (please upgrade the [ccf python package](https://microsoft.github.io/CCF/master/quickstart/install.html#python-package)).
- `submit_recovery_share.sh` script's `--rpc-address` argument has been removed. The node's address (e.g. `https://127.0.0.1:8000`) should be used directly as the first argument instead (#1841).
=======
- CCF now depends on [Open Enclave 0.12](https://github.com/openenclave/openenclave/releases/tag/v0.12.0).
- `/app/user_id` now takes `{"cert": user_cert_as_pem_string}` rather than `{"cert": user_cert_as_der_list_of_bytes}` (#278).
>>>>>>> 269e4cad

### Fixed
- Added `tools.cmake` to the install , which `ccf_app.cmake` depends on and was missing from the previous release.

## [0.14.2]
### Changed
- The `start_test_network.sh` script has been replaced by [`sandbox.sh`](https://microsoft.github.io/CCF/master/quickstart/test_network.html). Users wishing to override the default network config (a single node on '127.0.0.1:8000') must now explictly specify if they should be started locally (eg. `-n 'local://127.4.4.5:7000'`) or on remote machine via password-less ssh (eg. `-n 'ssh://10.0.0.1:6000'`).
- `node/quote` endpoint now returns a single JSON object containing the node's quote (#1761).
- Calling `foreach` on a `TxView` now iterates over the entries which previously existed, ignoring any modifications made by the functor while iterating.
- JS: `ccf.kv.<map>.get(key)` returns `undefined` instead of throwing an exception if `key` does not exist.
- JS: `ccf.kv.<map>.delete(key)` returns `false` instead of throwing an exception if `key` does not exist, and `true` instead of `undefined` otherwise.
- JS: `ccf.kv.<map>.set(key, val)` returns the map object instead of `undefined`.

## [0.14.1]
### Added
- `/node/memory` endpoint exposing the maximum configured heap size, peak and current used sizes.

### Changed
- Public tables in the KV must now indicate this in their name (with a `public:` prefix), and internal tables have been renamed. Any governance or auditing scripts which operate over internal tables must use the new names (eg - `ccf.members` is now `public:ccf.gov.members`).
- `--member-info` on `cchost` can now take a third, optional file path to a JSON file containing additional member data (#1712).

### Removed
- `/api/schema` endpoints are removed, as the same information is now available in the OpenAPI document at `/api`.

### Deprecated
- Passing the `SecurityDomain` when creating a KV map is deprecated, and will be removed in a future release. This should be encoded in the table's name, with a `public:` prefix for public tables.

## [0.14.0]
### Added
- Nodes can recover rapidly from a snapshot, rather than needing to reprocess an entire ledger (#1656)
- Python client code wraps creation and replacement of an entire JS app bundle in a single operation (#1651)
- Snapshots are only usable when the corresponding evidence is committed (#1668).
- JSON data associated to each consortium member to facilitate flexible member roles (#1657).

### Changed
- `/api` endpoints return an OpenAPI document rather than a custom response (#1612, #1664)
- Python ledger types can process individual chunks as well as entire ledger (#1644)
- `POST recovery_share/submit` endpoint is renamed to `POST recovery_share` (#1660).

### Fixed
- Elections will not allow transactions which were reported as globally committed to be rolled back (#1641)

### Deprecated
- `lua_generic` app is deprecated and will be removed in a future release. Please migrate old Lua apps to JS

## [0.13.4]
### Changed
- Fixed infinite memory growth issue (#1639)
- Step CLI updated to 0.15.2 (#1636)

## [0.13.3]
### Added
- Sample TypeScript application (#1614, #1596)

### Changed
- Handlers can implement custom authorisation headers (#1203, #1563)
- Reduced CPU usage when nodes are idle (#1625, #1626)
- Upgrade to Open Enclave 0.11 (#1620, #1624)
- Snapshots now include view history, so nodes resuming from snapshots can accurately serve transaction status requests (#1616)
- Request is now passed as an argument to JavaScript handlers (#1604), which can return arbitrary content types (#1575)
- Quote RPC now returns an error when the quote cannot be found (#1594)
- Upgraded third party dependencies (#1589, #1588, #1576, #1572, #1573, #1570, #1569)
- Consensus types renamed from `raft` and `pbft` to `cft` and `bft` (#1591)

### Removed
- Notification server (#1582)

## [0.13.2]
### Added
- retire_node_code proposal (#1558)
- Ability to update a collection of JS modules in a single proposal (#1557)

## [0.13.1]
### Fixed
- Handle setting multiple subject alternative names correctly in node certificate (#1552)
- Fix host memory check on startup ecall (#1553)

## [0.13.0]
### Added
- Experimental
  - New CCF nodes can now join from a [snapshot](https://microsoft.github.io/CCF/ccf-0.13.0/operators/start_network.html#resuming-from-existing-snapshot) (#1500, #1532)
  - New KV maps can now be created dynamically in a transaction (#1507, #1528)

- CLI
  - Subject Name and Subject Alternative Names for the node certificates can now be passed to cchost using the --sn and --san CLI switches (#1537)
  - Signature and ledger splitting [flags](https://microsoft.github.io/CCF/ccf-0.13.0/operators/start_network.html#signature-interval) have been renamed more accurately (#1534)

- Governance
  - `user_data` can be set at user creation, as well as later (#1488)

- Javascript
  - `js_generic` endpoints are now modules with a single default call. Their dependencies can be stored in a separate table and loaded with `import`. (#1469, #1472, #1481, #1484)

### Fixed
- Retiring the primary from a network is now correctly handled (#1522)

### Deprecated
- CLI
  - `--domain=...` is superseded by `--san=dNSName:...` and will be removed in a future release

### Removed
- API
  - Removed redirection from legacy frontend names (`members` -> `gov`, `nodes` -> `node`, `users` -> `app`) (#1543)
  - Removed old `install()` API, replaced by `make_endpoint()` in [0.11.1](https://github.com/microsoft/CCF/releases/tag/ccf-0.11.1) (#1541)

## [0.12.2]
### Fixed
- Fix published containers

## [0.12.1]
### Changed
- Release tarball replaced by a .deb

### Fixed
- Fix LVI build for applications using CCF (#1466)

## [0.12.0]
### Added
- Tooling
  - New Python proposal and vote generator (#1370). See [docs](https://microsoft.github.io/CCF/ccf-0.12.0/members/proposals.html#creating-a-proposal).
  - New CCF tools Python package for client, ledger parsing and member proposal/vote generation (#1429, #1435). See [docs](https://microsoft.github.io/CCF/ccf-0.12.0/users/python_tutorial.html).
- HTTP endpoints
  - Templated URI for HTTP endpoints (#1384, #1393).
  - New `remove_user` proposal (#1379).
  - New node endpoints: `/node/state` and `/node/is_primary` (#1387, #1439)
  - New `metrics` endpoint (#1422).

### Changed
- Tooling
  - Updated version of Open Enclave (0.10) (#1424). Users should use the Intel PSW tested with Open Enclave 0.10, see Open Enclave releases notes: https://github.com/openenclave/openenclave/releases/tag/v0.10.0 for more details.
  - CCF releases no longer include a build of Open Enclave, instead the upstream binary release should be used. Playbooks and containers have been updated accordingly (#1437).
  - CCF is now built with LVI mitigations (#1427). CCF should now be built with a new LVI-enabled toolchain, available via CCF playbooks and containers.
  - Updated version of `snmalloc` (#1391).
- HTTP endpoints
  - Pass PEM certificates rather than byte-arrays (#1374).
  - Member `/ack` schema (#1395).
  - Authorisation HTTP request header now accepts unquoted values (#1411).
  - Fix double opening of `/app` on backups after recovery (#1445).
- Other
  - Merkle tree deserialisation fix (#1363).
  - Improve resilience of node-to-node channels (#1371).
  - First Raft election no longer fails (#1392).
  - Fix message leak (#1442).

### Removed
- `mkSign` endpoint (#1398).

## [0.11.7]
### Changed
1. Fix a bug that could cause signatures not to be recorded on transactions hitting conflicts (#1346)
2. Fix a bug that could allow transactions to be executed by members before a recovered network was fully opened (#1347)
3. Improve error reporting on transactions with invalid signatures (#1356)

### Added
1. All format and linting checks are now covered by `scripts/ci-checks.sh` (#1359)
2. `node/code` RPC returns all code versions and their status (#1351)

## [0.11.4]
### Changed
- Add clang-format to the application CI container, to facilitate application development (#1340)
- Websocket handlers are now distinct, and can be defined by passing `ws::Verb::WEBSOCKET` as a verb to `make_endpoint()` (#1333)
- Custom KV serialisation is [documented](https://microsoft.github.io/CCF/master/developers/kv/kv_serialisation.html#custom-key-and-value-types)

### Fixed
- Fix application runtime container, which had been missing a dependency in the previous release (#1340)

## [0.11.1]
### Added
- CLI tool for managing recovery shares (#1295). [usage](https://microsoft.github.io/CCF/master/members/accept_recovery.html#submitting-recovery-shares)
- New standard endpoint `node/ids` for retrieving node ID from IP address (#1319).
- Support for read-only transactions. Use `tx.get_read_only_view` to retrieve read-only views, and install with `make_read_only_endpoint` if all operations are read-only.
- Support for distinct handlers on the same URI. Each installed handler/endpoint is now associated with a single HTTP method, so you can install different operations on `POST /foo` and `GET /foo`.

### Changed
- The frontend names, used as a prefix on all URIs, have been changed. Calls to `/members/...` or `/users/...` should be replaced with `/gov/...` and `/app/...` respectively. The old paths will return HTTP redirects in this release, but may return 404 in a future release (#1325).
- App-handler installation API has changed. `install(URI, FN, READWRITE)` should be replaced with `make_endpoint(URI, VERB, FN).install()`. Existing apps should compile with deprecation warnings in this release, but the old API will be removed in a future release. See [this diff](https://github.com/microsoft/CCF/commit/7f131074027e3aeb5d469cf42e94acad5bf3e70a#diff-18609f46fab38755458a063d1079edaa) of logging.cpp for an example of the required changes.
- Improved quickstart documentation (#1298, #1316).
- Member ACKs are required, even when the service is opening (#1318).
- The naming scheme for releases has changed to be more consistent. The tags will now be in the form `ccf-X.Y.Z`.

## [0.11]
### Changed
- KV reorganisation to enable app-defined serialisation (#1179, #1216, #1234)

`kv.h` has been split into multiple headers so apps may need to add includes for `kv/store.h` and `kv/tx.h`. The typedefs `ccf::Store` and `ccf::Tx` have been removed; apps should now use `kv::Store` and `kv::Tx`.

CCF now deals internally only with serialised data in its tables, mapping byte-vectors to byte-vectors. By default all tables will convert their keys and values to msgpack, using the existing macros for user-defined types. Apps may define custom serialisers for their own types - see `kv/serialise_entry_json.h` for an example.

- Fixed issues that affected the accuracy of tx status reporting (#1157, #1150)
- All RPCs and external APIs now use `view` and `seqno` to describe the components of a transaction ID, regardless of the specific consensus implementation selected (#1187, #1227)
- Improved resiliency of recovery process (#1051)
- `foreach` early-exit semantics are now consistent (#1222)
- Third party dependency updates (#1144, #1148, #1149, #1151, #1155, #1255)
- All logging output now goes to stdout, and can be configured to be either JSON or plain text (#1258) [doc](https://microsoft.github.io/CCF/master/operators/node_output.html#json-formatting)
- Initial support for historical query handlers (#1207) [sample](https://github.com/microsoft/CCF/blob/master/src/apps/logging/logging.cpp#L262)
- Implement the equivalent of "log rolling" for the ledger (#1135) [doc](https://microsoft.github.io/CCF/master/operators/ledger.html)
- Internal RPCs renamed to follow more traditional REST conventions (#968) [doc](https://microsoft.github.io/CCF/master/operators/operator_rpc_api.html)

### Added
- Support for floating point types in default KV serialiser (#1174)
- The `start_test_network.sh` script now supports recovering an old network with the `--recover` flag (#1095) [doc](https://microsoft.github.io/CCF/master/users/deploy_app.html#recovering-a-service)
- Application CI and runtime containers are now available (#1178)
  1. `ccfciteam/ccf-app-ci:0.11` is recommended to build CCF applications
  2. `ccfciteam/ccf-app-run:0.11` is recommended to run CCF nodes, for example in k8s
- Initial websockets support (#629) [sample](https://github.com/microsoft/CCF/blob/master/tests/ws_scaffold.py#L21)

### Removed
- `ccf::Store` and `ccf::Tx` typdefs, in favour of `kv::Store` and `kv::Tx`.

## [0.10]
### Added
- Brand new versioned documentation: https://microsoft.github.io/CCF.
- New `/tx` endpoint to check that a transaction is committed (#1111). See [docs](https://microsoft.github.io/CCF/master/users/issue_commands.html#checking-for-commit).
- Disaster recovery is now performed with members key shares (#1101). See [docs](https://microsoft.github.io/CCF/master/members/accept_recovery.html).
- Open Enclave install is included in CCF install (#1125).
- New `sgxinfo.sh` script (#1081).
- New `--transaction-rate` flag to performance client (#1071).

### Changed
- CCF now uses Open Enclave 0.9 (#1098).
- `cchost`'s `--enclave-type` is `release` by default (#1083).
- `keygenerator.sh`'s `--gen-key-share` option renamed to `--gen-enc-key` to generate member encryption key (#1101).
- Enhanced view change support for PBFT (#1085, #1087, #1092).
- JavaScript demo logging app is now more generic (#1110).
- Updated method to retrieve time in enclave from host (#1100).
- Correct use of Everycrypt hashing (#1098).
- Maximum number of active members is 255 (#1107).
- Python infra: handle proposals correctly with single member (#1079).
- Dependencies updates (#1080, #1082).

### Removed
- `cchost` no longer outputs a sealed secrets file to be used for recovery (#1101).

## [0.9.3]
### Added
1. Install artifacts include `virtual` build (#1072)
2. `add_enclave_library_c` is exposed in `ccp_app.cmake` (#1073)

## [0.9.2]
### Added
- Handlers can decide if transaction writes are applied independently from error status (#1054)
- Scenario Perf Client is now part of the CCF install to facilitate performance tests (#1058)

### Changed
- Handle writes when host is reconnecting (#1038)
- Member tables are no longer whitelisted for raw_puts (#1041)
- Projects including CCF's CMake files now use the same build type default (#1057)

## [0.9.1]
### Added
- `cchost` now supports [file-based configuration](https://microsoft.github.io/CCF/operators/start_network.html#using-a-configuration-file), as well as command-line switches (#1013, #1019)

## [0.9]

This pre-release improves support for handling HTTP requests.

### Added
- Key shares will be accepted after multiple disaster recovery operations (#992).
- HTTP response headers and status can be set directly from handler (#921, #977).
- Handlers can be restricted to accept only specific HTTP verbs (#966).
- Handlers can accept requests without a matching client cert (#962).
- PBFT messages are authenticated by each receiving node (#947).
- snmalloc can be used as allocator (#943, #990).
- Performance optimisations (#946, #971).
- Install improvements (#983, #986).

### Changed
- HTTP request and responses no longer need to contain JSON-RPC objects (#930, #977).
- Files and binaries have been renamed to use a consistent `lower_snake_case` (#989). Most app includes should be unaffected, but users of the `luageneric` app should now look for `lua_generic`.
- Threading support relies on fixes from a recent build of OE (#990). Existing machines should re-run the ansible playbooks to install the current dependencies.
- Consensus is chosen at run-time, rather than build-time (#922).
- API for installing handlers has changed (#960). See the logging app or [documentation](https://microsoft.github.io/CCF/developers/logging_cpp.html#rpc-handler) for the current style.
- Several standard endpoints are now GET-only, and must be passed a URL query (ie `GET /users/getCommit?id=42`).

## [0.8.2]
### Changed
- CCF install can now be installed anywhere (#950).
- PBFT messages are now authenticated (#947).
- Miscellaneous performance improvements (#946).

## [0.8.1]
### Added
- PBFT timers can be set from`cchost` CLI (#929). See [docs](https://microsoft.github.io/CCF/developers/consensus.html#consensus-protocols).
- Nodes output their PID in a `cchost.pid` file on start-up (#927).
- (Experimental) Members can retrieve their decrypted recovery shares via `getEncryptedRecoveryShare` and submit the decrypted share via `submitRecoveryShare` (#932).

### Changed
- App handlers should set HTTP response fields instead of custom error codes (#921). See [docs](https://microsoft.github.io/CCF/developers/logging_cpp.html#rpc-handler).
- Single build for Raft and PBFT consensuses (#922, #929, #935).
- Members' proposals are forever rejected if they fail to execute (#930).
- Original consortium members can ACK (#933).
- PBFT performance improvements (#940, #942).
- PBFT ledger private tables are now encrypted (#939).

## [0.8]

This pre-release enables experimental support for running CCF with the PBFT consensus protocol. In providing an experimental release of CCF with PBFT we hope to get feedback from early adopters.

### Added
- Experimental PBFT support [docs](https://microsoft.github.io/CCF/developers/consensus.html)
- Increased threading support [docs](https://microsoft.github.io/CCF/developers/threading.html) (#831, #838)
- Governance proposals can now be rejected, which allows consitutions to implement veto power (#854)
- Support for non JSON-RPC payloads (#852)
- RPC to get the OE report (containing the SGX quote) of a specific node (#907)

### Changed
- Compatibility with msgpack 1.0.0
- Members now need to provide two public keys, an identity to sign their proposals and votes as before, and public key with which their recovery key share will be encrypted. `--member_cert` cli argument replaced with `--member-info` when starting up a network to allow this [docs](https://microsoft.github.io/CCF/operators/start_network.html)
- Member status is now a string, eg. `"ACTIVE"` rather than an integer (#827)
- User apps have access to standard user-cert lookup (#906)
- `get_rpc_handler()` now returns `UserRpcFrontend` instead of `RpcHandler` [docs](https://microsoft.github.io/CCF/developers/logging_cpp.html#rpc-handler) (#908)
- All governance RPC's must now be signed (#911)
- Test infra stores keys and certificates (e.g. `networkcert.pem`, `user0_privk.pem`) in new `workspace/<test_label>_common/` folder (#892)

### Removed
- FramedTCP support

## [0.7.1]
### Added
- Installed Python infrastructure can now be used to launch test networks of external builds (#809)
- Initial threading support, Raft nodes now execute transactions on multiple worker threads (#773, #822)

## [0.7]

This pre-release enables experimental support for Javascript as a CCF runtime, and switches the default transport to HTTP. FramedTCP is still supported in this release (`-DFTCP=ON`) but is deprecated and will be dropped in the next release.

### Changed
- Fixed node deadlock that could occur under heavy load (#628)
- Fixed vulnerability to possible replay attack (#419)
- CCF has an installable bundle (#742)
- HTTP is the default frame format (#744)

### Added
- Added support for re-keying the ledger (#50)
- Added QuickJS runtime and sample Javascript app (#668)

### Deprecated
- FramedTCP support. Please use the ccf_FTCP.tar.gz release bundle or build CCF with `-DFTCP=ON` if you require FTCP support.

## [0.6]

This pre-release enables support for HTTP in CCF

### Changed
- Quote format in `getQuotes` changed from string to vector of bytes (https://github.com/microsoft/CCF/pull/566)
- Improved error reporting and logging (https://github.com/microsoft/CCF/pull/572, https://github.com/microsoft/CCF/pull/577, https://github.com/microsoft/CCF/pull/620)
- Node certificates endorsed by the network (https://github.com/microsoft/CCF/pull/581)
- The [`keygenerator.sh`](https://github.com/microsoft/CCF/blob/v0.6/tests/keygenerator.sh) scripts replaces the `keygenerator` CLI utility to generate member and user identities.

### Added
- HTTP endpoint support when built with `-DHTTP=ON`, see https://microsoft.github.io/CCF/users/client.html for details.
- [Only when building with `-DHTTP=ON`] The new [`scurl.sh`](https://github.com/microsoft/CCF/blob/v0.6/tests/scurl.sh) script can be used to issue signed HTTP requests to CCF (e.g. for member votes). The script takes the same arguments as `curl`.
- `listMethods` RPC for luageneric app (https://github.com/microsoft/CCF/pull/570)
- `getReceipt`/`verifyReceipt` RPCs (https://github.com/microsoft/CCF/pull/567)
- Support for app-defined ACLs (https://github.com/microsoft/CCF/pull/590)

Binaries for `cchost` and `libluagenericenc.so` are attached to this release. Note that libluagenericenc.so should be signed before being deployed by CCF (see https://microsoft.github.io/CCF/developers/build_app.html#standalone-signing).

## [0.5]

This pre-release fixes minor issues and clarifies some of `cchost` command line options.

### Removed
- The `new_user` function in constitution scripts (e.g. `gov.lua`) should be deleted as it is now directly implemented inside CCF (https://github.com/microsoft/CCF/pull/550).
- `cmake -DTARGET=all` replaced with `cmake -DTARGET=sgx;virtual`. See https://microsoft.github.io/CCF/quickstart/build.html#build-switches for new values (https://github.com/microsoft/CCF/pull/513).

### Changed
- The members and users certificates can now be registered by the consortium using clients that are not the `memberclient` CLI (e.g. using the `tests/infra/jsonrpc.py` module) (https://github.com/microsoft/CCF/pull/550).
- Fix for Raft consensus to truncate the ledger whenever a rollback occurs and use `commit_idx` instead of `last_idx` in many places because of signatures (https://github.com/microsoft/CCF/pull/503).
- Join protocol over HTTP fix (https://github.com/microsoft/CCF/pull/550).
- Clearer error messages for when untrusted users/members issue transactions to CCF (https://github.com/microsoft/CCF/pull/530).
- `devcontainer.json` now points to right Dockerfile (https://github.com/microsoft/CCF/pull/543).
- `cchost --raft-election-timeout` CLI option default now set to 5000 ms (https://github.com/microsoft/CCF/pull/559).
- Better descriptions for `cchost` command line options (e.g. `--raft-election-timeout`) (https://github.com/microsoft/CCF/pull/559).

The `cchost`, `libluagenericenc.so`, `keygenerator` and `memberclient` are also attached to this release to start a CCF network with lua application.
Note that `libluagenericenc.so` should be signed before being deployed by CCF (see https://microsoft.github.io/CCF/developers/build_app.html#standalone-signing).

## [0.4]

In this preview release, it is possible to run CCF with the PBFT consensus algorithm, albeit with significant limitations.

The evercrypt submodule has been removed, the code is instead imported, to make release tarballs easier to use.

## [0.3]

This pre-release implements the genesis model described in the TR, with a distinct service opening phase. See https://microsoft.github.io/CCF/start_network.html for details.

Some discrepancies with the TR remain, and are being tracked under https://github.com/microsoft/CCF/milestone/2

## 0.2

Initial pre-release

[0.14.2]: https://github.com/microsoft/CCF/releases/tag/ccf-0.14.2
[0.14.1]: https://github.com/microsoft/CCF/releases/tag/ccf-0.14.1
[0.14.0]: https://github.com/microsoft/CCF/releases/tag/ccf-0.14.0
[0.13.4]: https://github.com/microsoft/CCF/releases/tag/ccf-0.13.4
[0.13.3]: https://github.com/microsoft/CCF/releases/tag/ccf-0.13.3
[0.13.2]: https://github.com/microsoft/CCF/releases/tag/ccf-0.13.2
[0.13.1]: https://github.com/microsoft/CCF/releases/tag/ccf-0.13.1
[0.13.0]: https://github.com/microsoft/CCF/releases/tag/ccf-0.13.0
[0.12.2]: https://github.com/microsoft/CCF/releases/tag/ccf-0.12.2
[0.12.1]: https://github.com/microsoft/CCF/releases/tag/ccf-0.12.1
[0.12.0]: https://github.com/microsoft/CCF/releases/tag/ccf-0.12.0
[0.11.7]: https://github.com/microsoft/CCF/releases/tag/ccf-0.11.7
[0.11.4]: https://github.com/microsoft/CCF/releases/tag/ccf-0.11.4
[0.11.1]: https://github.com/microsoft/CCF/releases/tag/ccf-0.11.1
[0.11]: https://github.com/microsoft/CCF/releases/tag/0.11
[0.10]: https://github.com/microsoft/CCF/releases/tag/v0.10
[0.9.3]: https://github.com/microsoft/CCF/releases/tag/v0.9.3
[0.9.2]: https://github.com/microsoft/CCF/releases/tag/v0.9.2
[0.9.1]: https://github.com/microsoft/CCF/releases/tag/v0.9.1
[0.9]: https://github.com/microsoft/CCF/releases/tag/v0.9
[0.8.2]: https://github.com/microsoft/CCF/releases/tag/v0.8.2
[0.8.1]: https://github.com/microsoft/CCF/releases/tag/v0.8.1
[0.8]: https://github.com/microsoft/CCF/releases/tag/v0.8
[0.7.1]: https://github.com/microsoft/CCF/releases/tag/v0.7.1
[0.7]: https://github.com/microsoft/CCF/releases/tag/v0.7
[0.6]: https://github.com/microsoft/CCF/releases/tag/v0.6
[0.5]: https://github.com/microsoft/CCF/releases/tag/v0.5
[0.4]: https://github.com/microsoft/CCF/releases/tag/v0.4
[0.3]: https://github.com/microsoft/CCF/releases/tag/v0.3<|MERGE_RESOLUTION|>--- conflicted
+++ resolved
@@ -8,17 +8,13 @@
 ## Unreleased
 
 ### Changed
-<<<<<<< HEAD
 - CCF now depends on [Open Enclave 0.12](https://github.com/openenclave/openenclave/releases/tag/v0.12.0) (#1830).
+- `/app/user_id` now takes `{"cert": user_cert_as_pem_string}` rather than `{"cert": user_cert_as_der_list_of_bytes}` (#278).
 - Members' recovery shares are now encrypted using [RSA-OAEP-256](https://docs.microsoft.com/en-gb/azure/key-vault/keys/about-keys#wrapkeyunwrapkey-encryptdecrypt) (#1841). This has the following implications:
   - Network's encryption key is no longer output by the first node of a CCF service is no longer required to decrypt recovery shares.
   - The latest version of the `submit_recovery_share.sh` script should be used.
   - The latest version of the `proposal_generator.py` should be used (please upgrade the [ccf python package](https://microsoft.github.io/CCF/master/quickstart/install.html#python-package)).
 - `submit_recovery_share.sh` script's `--rpc-address` argument has been removed. The node's address (e.g. `https://127.0.0.1:8000`) should be used directly as the first argument instead (#1841).
-=======
-- CCF now depends on [Open Enclave 0.12](https://github.com/openenclave/openenclave/releases/tag/v0.12.0).
-- `/app/user_id` now takes `{"cert": user_cert_as_pem_string}` rather than `{"cert": user_cert_as_der_list_of_bytes}` (#278).
->>>>>>> 269e4cad
 
 ### Fixed
 - Added `tools.cmake` to the install , which `ccf_app.cmake` depends on and was missing from the previous release.
