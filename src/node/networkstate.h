--- conflicted
+++ resolved
@@ -13,13 +13,9 @@
   {
     std::unique_ptr<NetworkIdentity> identity;
     std::shared_ptr<LedgerSecrets> ledger_secrets;
-<<<<<<< HEAD
     std::unique_ptr<NetworkEncryptionKey> encryption_key;
-=======
-    std::vector<uint8_t> encryption_priv_key;
     // default set to Raft
     ConsensusType consensus_type = ConsensusType::RAFT;
->>>>>>> 66dc5491
 
     NetworkState(const ConsensusType& consensus_type_) :
       consensus_type(consensus_type_),
