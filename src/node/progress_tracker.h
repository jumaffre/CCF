// Copyright (c) Microsoft Corporation. All rights reserved.
// Licensed under the Apache 2.0 License.
#pragma once

#include "crypto/entropy.h"
#include "ds/ccf_assert.h"
#include "ds/ccf_exception.h"
#include "kv/kv_types.h"
#include "kv/tx.h"
#include "nodes.h"
#include "progress_tracker_types.h"
#include "view_change.h"

#include <array>
#include <vector>

namespace ccf
{
  class ProgressTracker
  {
  public:
    ProgressTracker(
      std::shared_ptr<ProgressTrackerStore> store_, kv::NodeId id_) :
      store(store_),
      id(id_),
      entropy(crypto::create_entropy())
    {}

    std::shared_ptr<ProgressTrackerStore> store;

    kv::TxHistory::Result add_signature(
      kv::TxID tx_id,
      kv::NodeId node_id,
      uint32_t signature_size,
      std::array<uint8_t, MBEDTLS_ECDSA_MAX_LEN>& sig,
      Nonce hashed_nonce,
      uint32_t node_count,
      bool is_primary)
    {
      std::unique_lock<SpinLock> guard(lock);
      return add_signature_internal(
        tx_id,
        node_id,
        signature_size,
        sig,
        hashed_nonce,
        node_count,
        is_primary);
    }

    kv::TxHistory::Result record_primary(
      kv::TxID tx_id,
      kv::NodeId node_id,
      crypto::Sha256Hash& root,
      std::vector<uint8_t>& sig,
      Nonce hashed_nonce,
      uint32_t node_count = 0)
    {
<<<<<<< HEAD
=======
      LOG_TRACE_FMT(
        "record_primary node_id:{}, seqno:{}, hashed_nonce:{}, root:{}, sig:{}",
        node_id,
        tx_id.version,
        hashed_nonce,
        root,
        sig);
      std::unique_lock<SpinLock> guard(lock);
>>>>>>> 9efeccac
      auto n = entropy->random(hashed_nonce.h.size());
      Nonce my_nonce;
      std::copy(n.begin(), n.end(), my_nonce.h.begin());
      if (node_id == id)
      {
        hash_data(my_nonce, hashed_nonce);
      }

      LOG_TRACE_FMT(
        "record_primary node_id:{}, seqno:{}, hashed_nonce:{}",
        node_id,
        tx_id.version,
        hashed_nonce);

      auto it = certificates.find(tx_id.version);
      if (it == certificates.end())
      {
        CommitCert cert(root, my_nonce);
        cert.have_primary_signature = true;
        BftNodeSignature bft_node_sig(sig, node_id, hashed_nonce);
        bft_node_sig.is_primary = true;
        try_match_unmatched_nonces(
          cert, bft_node_sig, tx_id.term, tx_id.version, node_id);
        cert.sigs.insert(
          std::pair<kv::NodeId, BftNodeSignature>(node_id, bft_node_sig));

        certificates.insert(
          std::pair<kv::Consensus::SeqNo, CommitCert>(tx_id.version, cert));

        LOG_TRACE_FMT(
          "Adding new root for view:{}, seqno:{}", tx_id.term, tx_id.version);
        return kv::TxHistory::Result::OK;
      }
      else
      {
        // We received some entries before we got the root so we now need to
        // verify the signatures
        auto& cert = it->second;
        cert.root = root;
        BftNodeSignature bft_node_sig({}, node_id, hashed_nonce);
        bft_node_sig.is_primary = true;
        try_match_unmatched_nonces(
          cert, bft_node_sig, tx_id.term, tx_id.version, node_id);
        cert.my_nonce = my_nonce;
        cert.have_primary_signature = true;
        for (auto& sig : cert.sigs)
        {
          if (
            !sig.second.is_primary &&
            !store->verify_signature(
              sig.second.node,
              cert.root,
              sig.second.sig.size(),
              sig.second.sig.data()))
          {
            // NOTE: We need to handle this case but for now having this make a
            // test fail will be very handy
            throw ccf::ccf_logic_error(fmt::format(
              "record_primary: Signature verification from {} FAILED, view:{}, "
              "seqno:{}",
              sig.first,
              tx_id.term,
              tx_id.version));
          }
          LOG_TRACE_FMT(
            "Signature verification from {} passed, view:{}, seqno:{}",
            sig.second.node,
            tx_id.term,
            tx_id.version);
        }
        cert.sigs.insert(
          std::pair<kv::NodeId, BftNodeSignature>(node_id, bft_node_sig));
      }

      auto& cert = it->second;
      if (cert.root != root)
      {
        // NOTE: At this point we have cryptographic proof that someone is being
        // dishonest we need to work out what to do.
        throw ccf::ccf_logic_error("We have proof someone is being dishonest");
      }

      if (node_count > 0 && can_send_sig_ack(cert, tx_id, node_count))
      {
        return kv::TxHistory::Result::SEND_SIG_RECEIPT_ACK;
      }
      return kv::TxHistory::Result::OK;
    }

    kv::TxHistory::Result record_primary_signature(
      kv::TxID tx_id, std::vector<uint8_t>& sig)
    {
      std::unique_lock<SpinLock> guard(lock);
      auto it = certificates.find(tx_id.version);
      if (it == certificates.end())
      {
        LOG_FAIL_FMT(
          "Adding signature to primary that does not exist view:{}, seqno:{}",
          tx_id.term,
          tx_id.version);
        return kv::TxHistory::Result::FAIL;
      }

      for (auto& cert : it->second.sigs)
      {
        if (!cert.second.is_primary)
        {
          continue;
        }

        cert.second.sig = sig;
        break;
      }

      return kv::TxHistory::Result::OK;
    }

    kv::TxHistory::Result receive_backup_signatures(
      kv::TxID& tx_id, uint32_t node_count, bool is_primary)
    {
      std::unique_lock<SpinLock> guard(lock);
      std::optional<ccf::BackupSignatures> sigs =
        store->get_backup_signatures();
      CCF_ASSERT(sigs.has_value(), "sigs does not have a value");
      auto sigs_value = sigs.value();

      auto it = certificates.find(sigs_value.seqno);
      if (it == certificates.end())
      {
        LOG_FAIL_FMT(
          "Primary send backup signatures before sending the primary "
          "signature view:{}, seqno:{}",
          sigs_value.view,
          sigs_value.seqno);
        return kv::TxHistory::Result::FAIL;
      }

      auto& cert = it->second;
      if (!std::equal(
            cert.root.h.begin(), cert.root.h.end(), sigs_value.root.h.begin()))
      {
        LOG_FAIL_FMT(
          "Roots do not match at view:{}, seqno:{}, cert.root:{}, "
          "sigs_value.root:{}",
          sigs_value.view,
          sigs_value.seqno,
          cert.root,
          sigs_value.root);
        return kv::TxHistory::Result::FAIL;
      }

      kv::TxHistory::Result success = kv::TxHistory::Result::OK;

      for (auto& backup_sig : sigs_value.signatures)
      {
        auto it = cert.sigs.find(backup_sig.node);
        if (it == cert.sigs.end())
        {
          std::array<uint8_t, MBEDTLS_ECDSA_MAX_LEN> sig;
          std::copy(backup_sig.sig.begin(), backup_sig.sig.end(), sig.begin());

          kv::TxHistory::Result r = add_signature_internal(
            {sigs_value.view, sigs_value.seqno},
            backup_sig.node,
            backup_sig.sig.size(),
            sig,
            backup_sig.hashed_nonce,
            node_count,
            is_primary);
          if (r == kv::TxHistory::Result::FAIL)
          {
            return kv::TxHistory::Result::FAIL;
          }
          else if (r == kv::TxHistory::Result::SEND_SIG_RECEIPT_ACK)
          {
            success = kv::TxHistory::Result::SEND_SIG_RECEIPT_ACK;
          }
        }
        else
        {
          if (!std::equal(
                backup_sig.sig.begin(),
                backup_sig.sig.end(),
                it->second.sig.begin()))
          {
            LOG_FAIL_FMT(
              "Signatures do not match at view:{}, seqno:{}, "
              "node_id:{}",
              sigs_value.view,
              sigs_value.seqno,
              backup_sig.node);
            return kv::TxHistory::Result::FAIL;
          }
        }
      }

      tx_id.term = sigs_value.view;
      tx_id.version = sigs_value.seqno;

      return success;
    }

    kv::TxHistory::Result receive_nonces()
    {
      std::unique_lock<SpinLock> guard(lock);
      std::optional<aft::RevealedNonces> nonces = store->get_nonces();
      CCF_ASSERT(nonces.has_value(), "nonces does not have a value");
      aft::RevealedNonces& nonces_value = nonces.value();

      auto it = certificates.find(nonces_value.tx_id.version);
      if (it == certificates.end())
      {
        LOG_FAIL_FMT(
          "Primary send backup signatures before sending the primary "
          "signature view:{}, seqno:{}",
          nonces_value.tx_id.term,
          nonces_value.tx_id.version);
        return kv::TxHistory::Result::FAIL;
      }

      auto& cert = it->second;
      for (auto& revealed_nonce : nonces_value.nonces)
      {
        auto it = cert.sigs.find(revealed_nonce.node_id);
        if (it == cert.sigs.end())
        {
          LOG_FAIL_FMT(
            "Node {} sent revealed nonce before sending a signature view:{}, "
            "seqno:{}",
            revealed_nonce.node_id,
            nonces_value.tx_id.term,
            nonces_value.tx_id.version);
          return kv::TxHistory::Result::FAIL;
        }

        BftNodeSignature& commit_cert = it->second;
        auto h = hash_data(revealed_nonce.nonce);
        if (!match_nonces(h, commit_cert.hashed_nonce))
        {
          LOG_FAIL_FMT(
            "Hashed nonces does not match with nonce view:{}, seqno:{}, "
            "node_id:{}",
            nonces_value.tx_id.term,
            nonces_value.tx_id.version,
            revealed_nonce.node_id);
          return kv::TxHistory::Result::FAIL;
        }
        if (cert.nonce_set.find(revealed_nonce.node_id) == cert.nonce_set.end())
        {
          cert.nonce_set.insert(revealed_nonce.node_id);
          std::copy(h.h.begin(), h.h.end(), commit_cert.nonce.h.begin());
        }
      }

      cert.nonces_committed_to_ledger = true;
      try_update_watermark(cert, nonces_value.tx_id.version, true);
      return kv::TxHistory::Result::OK;
    }

    kv::TxHistory::Result add_signature_ack(
      kv::TxID tx_id, kv::NodeId node_id, uint32_t node_count = 0)
    {
      std::unique_lock<SpinLock> guard(lock);
      auto it = certificates.find(tx_id.version);
      if (it == certificates.end())
      {
        // We currently do not know what the root is, so lets save this
        // signature and and we will verify the root when we get it from the
        // primary
        auto r =
          certificates.insert(std::pair<kv::Consensus::SeqNo, CommitCert>(
            tx_id.version, CommitCert()));
        it = r.first;
      }

      LOG_TRACE_FMT(
        "processing recv_signature_received_ack, from:{} view:{}, seqno:{}",
        node_id,
        tx_id.term,
        tx_id.version);

      auto& cert = it->second;
      cert.sig_acks.insert(node_id);

      if (can_send_reply_and_nonce(cert, node_count))
      {
        return kv::TxHistory::Result::SEND_REPLY_AND_NONCE;
      }
      return kv::TxHistory::Result::OK;
    }

    void add_nonce_reveal(
      kv::TxID tx_id,
      Nonce nonce,
      kv::NodeId node_id,
      uint32_t node_count,
      bool is_primary)
    {
      std::unique_lock<SpinLock> guard(lock);
      bool did_add = false;
      auto it = certificates.find(tx_id.version);
      if (it == certificates.end())
      {
        // We currently do not know what the root is, so lets save this
        // signature and and we will verify the root when we get it from the
        // primary
        auto r =
          certificates.insert(std::pair<kv::Consensus::SeqNo, CommitCert>(
            tx_id.version, CommitCert()));
        it = r.first;
        did_add = true;
      }

      auto& cert = it->second;
      auto it_node_sig = cert.sigs.find(node_id);
      if (it_node_sig == cert.sigs.end())
      {
        cert.unmatched_nonces.insert(
          std::pair<kv::NodeId, Nonce>(node_id, nonce));
        return;
      }

      BftNodeSignature& sig = it_node_sig->second;
      LOG_TRACE_FMT(
        "add_nonce_reveal view:{}, seqno:{}, node_id:{}, sig.hashed_nonce:{}, "
        " received.nonce:{}, hash(received.nonce):{} did_add:{}",
        tx_id.term,
        tx_id.version,
        node_id,
        sig.hashed_nonce,
        nonce,
        hash_data(nonce),
        did_add);

      if (!match_nonces(hash_data(nonce), sig.hashed_nonce))
      {
        // NOTE: We need to handle this case but for now having this make a
        // test fail will be very handy
        LOG_FAIL_FMT(
          "Nonces do not match add_nonce_reveal view:{}, seqno:{}, node_id:{}, "
          "sig.hashed_nonce:{}, "
          " received.nonce:{}, hash(received.nonce):{} did_add:{}",
          tx_id.term,
          tx_id.version,
          node_id,
          sig.hashed_nonce,
          nonce,
          hash_data(nonce),
          did_add);
        throw ccf::ccf_logic_error(fmt::format(
          "nonces do not match verification from {} FAILED, view:{}, seqno:{}",
          node_id,
          tx_id.term,
          tx_id.version));
      }
      sig.nonce = nonce;
      cert.nonce_set.insert(node_id);

      if (should_append_nonces_to_ledger(cert, node_count, is_primary))
      {
        aft::RevealedNonces revealed_nonces(tx_id);

        for (auto nonce_node_id : cert.nonce_set)
        {
          auto it = cert.sigs.find(nonce_node_id);
          CCF_ASSERT_FMT(
            it != cert.sigs.end(),
            "Expected cert not found, node_id:{}",
            nonce_node_id);
          revealed_nonces.nonces.push_back(
            aft::RevealedNonce(nonce_node_id, it->second.nonce));
        }

        store->write_nonces(revealed_nonces);
      }

      try_update_watermark(cert, tx_id.version, is_primary);
    }

    crypto::Sha256Hash get_node_hashed_nonce(kv::TxID tx_id)
    {
      std::unique_lock<SpinLock> guard(lock);
      return get_node_hashed_nonce_internal(tx_id);
    }

    void get_node_hashed_nonce(kv::TxID tx_id, crypto::Sha256Hash& hash)
    {
      Nonce nonce = get_node_nonce(tx_id);
      hash_data(nonce, hash);
    }

    void set_node_id(kv::NodeId id_)
    {
      id = id_;
    }

    crypto::Sha256Hash hash_data(Nonce& data)
    {
      crypto::Sha256Hash hash;
      hash_data(data, hash);
      return hash;
    }

    void hash_data(Nonce& data, crypto::Sha256Hash& hash)
    {
      hash = crypto::Sha256Hash({data.h.data(), data.h.size()});
    }

    kv::Consensus::SeqNo get_highest_committed_nonce()
    {
      return highest_commit_level;
    }

    std::tuple<std::unique_ptr<ViewChangeRequest>, kv::Consensus::SeqNo>
    get_view_change_message(kv::Consensus::View view)
    {
      std::unique_lock<SpinLock> guard(lock);
      auto it = certificates.find(highest_prepared_level.version);
      if (it == certificates.end())
      {
        throw ccf::ccf_logic_error(fmt::format(
          "Invalid prepared level, view:{}, seqno:{}",
          highest_prepared_level.term,
          highest_prepared_level.version));
      }

      auto& cert = it->second;
      auto m = std::make_unique<ViewChangeRequest>();

      for (const auto& sig : cert.sigs)
      {
        m->signatures.push_back(sig.second);
      }

      store->sign_view_change_request(*m, view, highest_prepared_level.version);
      return std::make_tuple(std::move(m), highest_prepared_level.version);
    }

    bool apply_view_change_message(
      ViewChangeRequest& view_change,
      kv::NodeId from,
      kv::Consensus::View view,
      kv::Consensus::SeqNo seqno)
    {
      std::unique_lock<SpinLock> guard(lock);
      if (!store->verify_view_change_request(view_change, from, view, seqno))
      {
        LOG_FAIL_FMT("Failed to verify view-change from:{}", from);
        return false;
      }
      LOG_TRACE_FMT(
        "Applying view-change from:{}, view:{}, seqno:{}", from, view, seqno);

      auto it = certificates.find(seqno);

      if (it == certificates.end())
      {
        LOG_INFO_FMT(
          "Received view-change for view:{} and seqno:{} that I am not aware "
          "of",
          view,
          seqno);
        return false;
      }

      bool verified_signatures = true;

      for (auto& sig : view_change.signatures)
      {
        if (!store->verify_signature(
              sig.node, it->second.root, sig.sig.size(), sig.sig.data()))
        {
          LOG_FAIL_FMT(
            "signatures do not match, view-change from:{}, view:{}, seqno:{}, "
            "node_id:{}, root:{}, sig:{}, sig.size:{}",
            from,
            view,
            seqno,
            sig.node,
            it->second.root,
            sig.sig,
            sig.sig.size());
          verified_signatures = false;
          continue;
        }

        if (it->second.sigs.find(sig.node) == it->second.sigs.end())
        {
          continue;
        }
        it->second.sigs.insert(
          std::pair<kv::NodeId, BftNodeSignature>(sig.node, sig));
      }

      return verified_signatures;
    }

    bool apply_new_view(
      kv::NodeId from,
      uint32_t node_count,
      kv::Consensus::View& view_,
      kv::Consensus::SeqNo& seqno_) const
    {
      std::unique_lock<SpinLock> guard(lock);
      auto new_view = store->get_new_view();
      CCF_ASSERT(new_view.has_value(), "new view does not have a value");
      kv::Consensus::View view = new_view->view;
      kv::Consensus::SeqNo seqno = new_view->seqno;

      if (
        seqno < highest_prepared_level.version ||
        view < highest_prepared_level.term)
      {
        LOG_FAIL_FMT(
          "Invalid view and seqno in the new view highest prepared from:{}, "
          "view:{},seqno:{}, new_view view:{}, seqno:{}",
          from,
          highest_prepared_level.term,
          highest_prepared_level.version,
          view,
          seqno);
        return false;
      }

      if (
        new_view->view_change_messages.size() <
        ccf::get_message_threshold(node_count))
      {
        LOG_FAIL_FMT(
          "Not enough ViewChangeRequests from:{}, new_view view:{}, seqno:{}, "
          "num_requests:{}",
          from,
          view,
          seqno,
          new_view->view_change_messages.size());
        return false;
      }

      for (auto& vcp : new_view->view_change_messages)
      {
        kv::NodeId id = vcp.first;
        ccf::ViewChangeRequest& vc = vcp.second;

        if (!store->verify_view_change_request(vc, id, view, seqno))
        {
          LOG_FAIL_FMT(
            "Failed to verify view-change id:{},view:{}, seqno:{}",
            id,
            view,
            seqno);
          return false;
        }
      }

      if (!store->verify_view_change_request_confirmation(
            new_view.value(), from))
      {
        LOG_INFO_FMT("Failed to verify from:{}", from);
        return false;
      }

      view_ = view;
      seqno_ = seqno;
      return true;
    }

    Nonce get_node_nonce(kv::TxID tx_id)
    {
      std::unique_lock<SpinLock> guard(lock);
      return get_node_nonce_(tx_id);
    }

  private:
    kv::NodeId id;
    std::shared_ptr<crypto::Entropy> entropy;
    kv::Consensus::SeqNo highest_commit_level = 0;
    kv::TxID highest_prepared_level = {0, 0};

    std::map<kv::Consensus::SeqNo, CommitCert> certificates;
    mutable SpinLock lock;

    kv::TxHistory::Result add_signature_internal(
      kv::TxID tx_id,
      kv::NodeId node_id,
      uint32_t signature_size,
      std::array<uint8_t, MBEDTLS_ECDSA_MAX_LEN>& sig,
      Nonce hashed_nonce,
      uint32_t node_count,
      bool is_primary)
    {
      LOG_TRACE_FMT(
        "add_signature node_id:{}, seqno:{}, hashed_nonce:{}",
        node_id,
        tx_id.version,
        hashed_nonce);
      auto it = certificates.find(tx_id.version);
      if (it == certificates.end())
      {
        // At this point the appropriate Merkle root is not known. The signature
        // will be recorded and verified when the primary sends the apporiate
        // Merkle root.
        auto r =
          certificates.insert(std::pair<kv::Consensus::SeqNo, CommitCert>(
            tx_id.version, CommitCert()));
        it = r.first;
      }
      else
      {
        if (
          node_id != id && it->second.have_primary_signature &&
          !store->verify_signature(
            node_id, it->second.root, signature_size, sig.data()))
        {
          throw ccf::ccf_logic_error(fmt::format(
            "add_signatures: Signature verification from {} FAILED, view:{}, "
            "seqno:{}",
            node_id,
            tx_id.term,
            tx_id.version));
          return kv::TxHistory::Result::FAIL;
        }
        LOG_TRACE_FMT(
          "Signature verification from {} passed, view:{}, seqno:{}",
          node_id,
          tx_id.term,
          tx_id.version);
      }

      auto& cert = it->second;
      if (cert.wrote_sig_to_ledger)
      {
        LOG_TRACE_FMT(
          "Already wrote append entry view:{}, seqno:{}, ignoring",
          tx_id.term,
          tx_id.version);
        return kv::TxHistory::Result::OK;
      }

      std::vector<uint8_t> sig_vec;
      CCF_ASSERT_FMT(
        signature_size <= sig.size(),
        "Invalid signature size, signature_size:{}, sig.size:{}",
        signature_size,
        sig.size());
      sig_vec.assign(sig.begin(), sig.begin() + signature_size);

      CCF_ASSERT(
        node_id != id ||
          std::equal(
            hashed_nonce.h.begin(),
            hashed_nonce.h.end(),
            get_node_hashed_nonce_internal(tx_id).h.begin()),
        "hashed_nonce does not match the local node's nonce");

      BftNodeSignature bft_node_sig(std::move(sig_vec), node_id, hashed_nonce);
      try_match_unmatched_nonces(
        cert, bft_node_sig, tx_id.term, tx_id.version, node_id);
      cert.sigs.insert(std::pair<kv::NodeId, BftNodeSignature>(
        node_id, std::move(bft_node_sig)));

      if (can_send_sig_ack(cert, tx_id, node_count))
      {
        if (is_primary)
        {
          ccf::BackupSignatures sig_value(tx_id.term, tx_id.version, cert.root);

          for (const auto& sig : cert.sigs)
          {
            if (!sig.second.is_primary)
            {
              sig_value.signatures.push_back(ccf::NodeSignature(
                sig.second.sig, sig.second.node, sig.second.hashed_nonce));
            }
          }

          LOG_TRACE_FMT("Adding signatures to ledger seqno:{}", tx_id.version);
          store->write_backup_signatures(sig_value);
          cert.wrote_sig_to_ledger = true;
        }
        return kv::TxHistory::Result::SEND_SIG_RECEIPT_ACK;
      }
      return kv::TxHistory::Result::OK;
    }

    Nonce get_node_nonce_(kv::TxID tx_id)
    {
      auto it = certificates.find(tx_id.version);
      if (it == certificates.end())
      {
        throw ccf::ccf_logic_error(fmt::format(
          "Attempting to access unknown nonce, view:{}, seqno:{}",
          tx_id.term,
          tx_id.version));
      }
      return it->second.my_nonce;
    }

    crypto::Sha256Hash get_node_hashed_nonce_internal(kv::TxID tx_id)
    {
      Nonce nonce = get_node_nonce_(tx_id);
      return hash_data(nonce);
    }

    void try_match_unmatched_nonces(
      CommitCert& cert,
      BftNodeSignature& bft_node_sig,
      kv::Consensus::View view,
      kv::Consensus::SeqNo seqno,
      kv::NodeId node_id)
    {
      auto it_unmatched_nonces = cert.unmatched_nonces.find(node_id);
      if (it_unmatched_nonces != cert.unmatched_nonces.end())
      {
        if (!match_nonces(
              hash_data(it_unmatched_nonces->second),
              bft_node_sig.hashed_nonce))
        {
          // NOTE: We need to handle this case but for now having this make a
          // test fail will be very handy
          LOG_FAIL_FMT(
            "Nonces do not match add_nonce_reveal view:{}, seqno:{}, "
            "node_id:{}, "
            "sig.hashed_nonce:{}, "
            " received.nonce:{}, hash(received.nonce):{}",
            view,
            seqno,
            node_id,
            bft_node_sig.hashed_nonce,
            it_unmatched_nonces->second,
            hash_data(it_unmatched_nonces->second));
          throw ccf::ccf_logic_error(fmt::format(
            "nonces do not match verification from {} FAILED, view:{}, "
            "seqno:{}",
            node_id,
            view,
            seqno));
        }
        bft_node_sig.nonce = it_unmatched_nonces->second;
        cert.nonce_set.insert(node_id);
        cert.unmatched_nonces.erase(it_unmatched_nonces);
      }
    }

    bool match_nonces(const Nonce& n_1, const Nonce& n_2)
    {
      if (n_1.h.size() != n_2.h.size())
      {
        return false;
      }

      return std::equal(n_1.h.begin(), n_1.h.end(), n_2.h.begin());
    }

    bool can_send_sig_ack(
      CommitCert& cert, const kv::TxID& tx_id, uint32_t node_count)
    {
      if (
        cert.sigs.size() >= get_message_threshold(node_count) &&
        !cert.ack_sent && cert.have_primary_signature)
      {
        if (tx_id.version > highest_prepared_level.version)
        {
          CCF_ASSERT_FMT(
            tx_id.term >= highest_prepared_level.term,
            "Prepared terms are moving backwards new_term:{}, current_term:{}",
            tx_id.term,
            highest_prepared_level.term);
          highest_prepared_level = tx_id;
        }

        cert.ack_sent = true;
        return true;
      }
      return false;
    }

    bool can_send_reply_and_nonce(CommitCert& cert, uint32_t node_count)
    {
      if (
        cert.sig_acks.size() >= get_message_threshold(node_count) &&
        !cert.reply_and_nonce_sent && cert.ack_sent)
      {
        cert.reply_and_nonce_sent = true;
        return true;
      }
      return false;
    }

    void try_update_watermark(
      CommitCert& cert,
      kv::Consensus::SeqNo seqno,
      bool should_clear_old_entries)
    {
      if (cert.nonces_committed_to_ledger && seqno > highest_commit_level)
      {
        highest_commit_level = seqno;
        if (should_clear_old_entries)
        {
          LOG_DEBUG_FMT("Removing all entries upto:{}", seqno);
          for (auto it = certificates.begin();;)
          {
            CCF_ASSERT(
              it != certificates.end(),
              "Should never deleted all certificates");

            if (it->first == seqno)
            {
              break;
            }
            it = certificates.erase(it);
          }
        }
      }
    }

    bool should_append_nonces_to_ledger(
      CommitCert& cert, uint32_t node_count, bool is_primary)
    {
      if (
        cert.nonce_set.size() >= get_message_threshold(node_count) &&
        cert.reply_and_nonce_sent && cert.ack_sent &&
        !cert.nonces_committed_to_ledger)
      {
        cert.nonces_committed_to_ledger = true;
        return is_primary;
      }
      return false;
    }
  };
}<|MERGE_RESOLUTION|>--- conflicted
+++ resolved
@@ -56,8 +56,15 @@
       Nonce hashed_nonce,
       uint32_t node_count = 0)
     {
-<<<<<<< HEAD
-=======
+      std::unique_lock<SpinLock> guard(lock);
+      auto n = entropy->random(hashed_nonce.h.size());
+      Nonce my_nonce;
+      std::copy(n.begin(), n.end(), my_nonce.h.begin());
+      if (node_id == id)
+      {
+        hash_data(my_nonce, hashed_nonce);
+      }
+
       LOG_TRACE_FMT(
         "record_primary node_id:{}, seqno:{}, hashed_nonce:{}, root:{}, sig:{}",
         node_id,
@@ -65,21 +72,6 @@
         hashed_nonce,
         root,
         sig);
-      std::unique_lock<SpinLock> guard(lock);
->>>>>>> 9efeccac
-      auto n = entropy->random(hashed_nonce.h.size());
-      Nonce my_nonce;
-      std::copy(n.begin(), n.end(), my_nonce.h.begin());
-      if (node_id == id)
-      {
-        hash_data(my_nonce, hashed_nonce);
-      }
-
-      LOG_TRACE_FMT(
-        "record_primary node_id:{}, seqno:{}, hashed_nonce:{}",
-        node_id,
-        tx_id.version,
-        hashed_nonce);
 
       auto it = certificates.find(tx_id.version);
       if (it == certificates.end())
