// Copyright (c) Microsoft Corporation. All rights reserved.
// Licensed under the Apache 2.0 License.
#pragma once

#include "consensus/aft/raft_consensus.h"
#include "consensus/ledger_enclave.h"
#include "crypto/entropy.h"
#include "crypto/symmetric_key.h"
#include "ds/logger.h"
#include "enclave/rpc_sessions.h"
#include "encryptor.h"
#include "entities.h"
#include "genesis_gen.h"
#include "history.h"
#include "hooks.h"
#include "network_state.h"
#include "node/jwt_key_auto_refresh.h"
#include "node/progress_tracker.h"
#include "node/rpc/serdes.h"
#include "node_to_node.h"
#include "rpc/frontend.h"
#include "rpc/member_frontend.h"
#include "rpc/serialization.h"
#include "secret_broadcast.h"
#include "secret_share.h"
#include "share_manager.h"
#include "snapshotter.h"
#include "tls/client.h"

#ifdef USE_NULL_ENCRYPTOR
#  include "kv/test/null_encryptor.h"
#endif

#ifndef VIRTUAL_ENCLAVE
#  include "ccf_t.h"
#endif

#include <atomic>
#include <chrono>
#define FMT_HEADER_ONLY
#include <fmt/format.h>
#include <nlohmann/json.hpp>
#include <stdexcept>
#include <unordered_set>
#include <vector>

// Used by fmtlib to render ccf::State
namespace std
{
  std::ostream& operator<<(std::ostream& os, ccf::State s)
  {
    nlohmann::json j;
    to_json(j, s);
    return os << j.dump();
  }
}

namespace ccf
{
  using RaftConsensusType =
    aft::Consensus<consensus::LedgerEnclave, NodeToNode, Snapshotter>;
  using RaftType = aft::Aft<consensus::LedgerEnclave, NodeToNode, Snapshotter>;

  struct NodeCreateInfo
  {
    crypto::Pem node_cert;
    crypto::Pem network_cert;
  };

  template <typename T>
  class StateMachine
  {
    std::atomic<T> s;

  public:
    StateMachine(T s) : s(s) {}
    void expect(T s) const
    {
      auto state = this->s.load();
      if (s != state)
      {
        throw std::logic_error(
          fmt::format("State is {}, but expected {}", state, s));
      }
    }

    bool check(T s) const
    {
      return s == this->s.load();
    }

    T value() const
    {
      return this->s.load();
    }

    void advance(T s)
    {
      LOG_DEBUG_FMT("Advancing to state {} (from {})", s, this->s.load());
      this->s.store(s);
    }
  };

  void reset_data(std::vector<uint8_t>& data)
  {
    data.clear();
    data.shrink_to_fit();
  }

  class NodeState : public ccf::AbstractNodeState
  {
  private:
    //
    // this node's core state
    //
    StateMachine<State> sm;
    SpinLock lock;

    crypto::KeyPairPtr node_sign_kp;
    NodeId self;
    std::shared_ptr<crypto::KeyPair_mbedTLS> node_encrypt_kp;
    crypto::Pem node_cert;
    QuoteInfo quote_info;
    CodeDigest node_code_id;
    CCFConfig config;
#ifdef GET_QUOTE
    EnclaveAttestationProvider enclave_attestation_provider;
#endif

    //
    // kv store, replication, and I/O
    //
    ringbuffer::AbstractWriterFactory& writer_factory;
    ringbuffer::WriterPtr to_host;
    consensus::Configuration consensus_config;
    size_t sig_tx_interval;
    size_t sig_ms_interval;

    NetworkState& network;

    std::shared_ptr<kv::Consensus> consensus;
    std::shared_ptr<enclave::RPCMap> rpc_map;
    std::shared_ptr<NodeToNode> n2n_channels;
    std::shared_ptr<Forwarder<NodeToNode>> cmd_forwarder;
    std::shared_ptr<enclave::RPCSessions> rpcsessions;

    std::shared_ptr<kv::TxHistory> history;
    std::shared_ptr<ccf::ProgressTracker> progress_tracker;
    std::shared_ptr<ccf::ProgressTrackerStoreAdapter> tracker_store;
    std::shared_ptr<kv::AbstractTxEncryptor> encryptor;

    ShareManager& share_manager;
    std::shared_ptr<Snapshotter> snapshotter;

    //
    // recovery
    //
    NodeInfoNetwork node_info_network;
    std::shared_ptr<kv::Store> recovery_store;

    kv::Version recovery_v;
    crypto::Sha256Hash recovery_root;
    std::vector<kv::Version> view_history;
    consensus::Index last_recovered_signed_idx = 1;
    RecoveredEncryptedLedgerSecrets recovery_ledger_secrets;
    consensus::Index ledger_idx = 0;

    //
    // JWT key auto-refresh
    //
    std::shared_ptr<JwtKeyAutoRefresh> jwt_key_auto_refresh;

    struct StartupSnapshotInfo
    {
      std::vector<uint8_t>& raw;
      consensus::Index seqno;
      consensus::Index evidence_seqno;

      // Store used to verify a snapshot (either created fresh when a node joins
      // from a snapshot or points to the main store when recovering from a
      // snapshot)
      std::shared_ptr<kv::Store> store = nullptr;

      // The snapshot to startup from (on join or recovery) is only valid once a
      // signature ledger entry confirms that the snapshot evidence was
      // committed
      bool has_evidence = false;
      bool is_evidence_committed = false;

      StartupSnapshotInfo(
        const std::shared_ptr<kv::Store>& store_,
        std::vector<uint8_t>& raw_,
        consensus::Index seqno_,
        consensus::Index evidence_seqno_) :
        raw(raw_),
        seqno(seqno_),
        evidence_seqno(evidence_seqno_),
        store(store_)
      {}

      bool is_snapshot_verified()
      {
        return has_evidence && is_evidence_committed;
      }

      ~StartupSnapshotInfo()
      {
        reset_data(raw);
      }
    };
    std::unique_ptr<StartupSnapshotInfo> startup_snapshot_info = nullptr;

    std::shared_ptr<kv::AbstractTxEncryptor> make_encryptor()
    {
#ifdef USE_NULL_ENCRYPTOR
      return std::make_shared<kv::NullTxEncryptor>();
#else
      return std::make_shared<NodeEncryptor>(network.ledger_secrets);
#endif
    }

    void initialise_startup_snapshot(bool recovery = false)
    {
      std::shared_ptr<kv::Store> snapshot_store;
      if (!recovery)
      {
        // Create a new store to verify the snapshot only
        snapshot_store = make_store(network.consensus_type);
        auto snapshot_history = std::make_shared<MerkleTxHistory>(
          *snapshot_store.get(),
          self,
          *node_sign_kp,
          sig_tx_interval,
          sig_ms_interval,
          false /* No signature timer on snapshot_history */);

        auto snapshot_encryptor = make_encryptor();

        snapshot_store->set_history(snapshot_history);
        snapshot_store->set_encryptor(snapshot_encryptor);
      }
      else
      {
        snapshot_store = network.tables;
      }

      LOG_INFO_FMT(
        "Deserialising public snapshot ({})", config.startup_snapshot.size());

      kv::ConsensusHookPtrs hooks;
      auto rc = snapshot_store->deserialise_snapshot(
        config.startup_snapshot, hooks, &view_history, true);
      if (rc != kv::ApplyResult::PASS)
      {
        throw std::logic_error(
          fmt::format("Failed to apply public snapshot: {}", rc));
      }

      LOG_INFO_FMT(
        "Public snapshot deserialised at seqno {}",
        snapshot_store->current_version());

      ledger_idx = snapshot_store->current_version();
      last_recovered_signed_idx = ledger_idx;

      startup_snapshot_info = std::make_unique<StartupSnapshotInfo>(
        snapshot_store,
        config.startup_snapshot,
        ledger_idx,
        config.startup_snapshot_evidence_seqno);
    }

  public:
    NodeState(
      ringbuffer::AbstractWriterFactory& writer_factory,
      NetworkState& network,
      std::shared_ptr<enclave::RPCSessions> rpcsessions,
      ShareManager& share_manager,
      const CurveID& curve_id) :
      sm(State::uninitialized),
      node_sign_kp(crypto::make_key_pair(curve_id)),
      node_encrypt_kp(std::make_shared<crypto::KeyPair_mbedTLS>(curve_id)),
      writer_factory(writer_factory),
      to_host(writer_factory.create_writer_to_outside()),
      network(network),
      rpcsessions(rpcsessions),
      share_manager(share_manager)
    {
      if (network.consensus_type == ConsensusType::CFT)
      {
        self = crypto::Sha256Hash(node_sign_kp->public_key_der()).hex_str();
      }
    }

    QuoteVerificationResult verify_quote(
      kv::ReadOnlyTx& tx,
      const QuoteInfo& quote_info,
      const std::vector<uint8_t>& expected_node_public_key_der) override
    {
#ifdef GET_QUOTE
      return enclave_attestation_provider.verify_quote_against_store(
        tx, quote_info, expected_node_public_key_der);
#else
      (void)tx;
      (void)quote_info;
      (void)expected_node_public_key_der;
      return QuoteVerificationResult::Verified;
#endif
    }

    //
    // funcs in state "uninitialized"
    //
    void initialize(
      const consensus::Configuration& consensus_config_,
      std::shared_ptr<NodeToNode> n2n_channels_,
      std::shared_ptr<enclave::RPCMap> rpc_map_,
      std::shared_ptr<Forwarder<NodeToNode>> cmd_forwarder_,
      size_t sig_tx_interval_,
      size_t sig_ms_interval_)
    {
      std::lock_guard<SpinLock> guard(lock);
      sm.expect(State::uninitialized);

      consensus_config = consensus_config_;
      n2n_channels = n2n_channels_;
      rpc_map = rpc_map_;
      cmd_forwarder = cmd_forwarder_;
      sig_tx_interval = sig_tx_interval_;
      sig_ms_interval = sig_ms_interval_;
      sm.advance(State::initialized);
    }

    //
    // funcs in state "initialized"
    //
    NodeCreateInfo create(StartType start_type, CCFConfig&& config_)
    {
      std::lock_guard<SpinLock> guard(lock);
      sm.expect(State::initialized);

      config = std::move(config_);

      create_node_cert();
      open_frontend(ActorsType::nodes);

#ifdef GET_QUOTE
      quote_info = enclave_attestation_provider.generate_quote(
        node_sign_kp->public_key_der());
      node_code_id = enclave_attestation_provider.get_code_id(quote_info);
#endif

      switch (start_type)
      {
        case StartType::New:
        {
          network.identity =
            std::make_unique<NetworkIdentity>("CN=CCF Network");

          network.ledger_secrets->init();

          if (network.consensus_type == ConsensusType::BFT)
          {
            // BFT consensus requires a stable order of node IDs so that the
            // primary node in a given view can be computed deterministically by
            // all nodes in the network
<<<<<<< HEAD
            self = NodeId("0");
=======
            // See https://github.com/microsoft/CCF/issues/1852

            // Pad node id string to avoid memory alignment issues on
            // node-to-node messages
            self = fmt::format("{:#08}", 0);
>>>>>>> 1aea851f
          }

          setup_snapshotter();
          setup_encryptor();
          setup_consensus();
          setup_progress_tracker();
          setup_history();

          // Become the primary and force replication
          consensus->force_become_primary();

          // Open member frontend for members to configure and open the
          // network
          open_frontend(ActorsType::members);

          if (!create_and_send_request())
          {
            throw std::runtime_error(
              "Genesis transaction could not be committed");
          }

          accept_network_tls_connections();
          auto_refresh_jwt_keys();

          reset_data(quote_info.quote);
          reset_data(quote_info.endorsements);
          sm.advance(State::partOfNetwork);

          LOG_INFO_FMT("Created new node {}", self.value());
          return {node_cert, network.identity->cert};
        }
        case StartType::Join:
        {
          // TLS connections are not endorsed by the network until the node
          // has joined
          accept_node_tls_connections();

          if (!config.startup_snapshot.empty())
          {
            initialise_startup_snapshot();
            sm.advance(State::verifyingSnapshot);
          }
          else
          {
            sm.advance(State::pending);
          }

          LOG_INFO_FMT("Created join node {}", self.value());
          return {node_cert, {}};
        }
        case StartType::Recover:
        {
          node_info_network = config.node_info_network;

          network.identity =
            std::make_unique<NetworkIdentity>("CN=CCF Network");

          setup_history();

          // It is necessary to give an encryptor to the store for it to
          // deserialise the public domain when recovering the public ledger.
          // Once the public recovery is complete, the existing encryptor is
          // replaced with a new one initialised with the recovered ledger
          // secrets.
          setup_encryptor();

          setup_snapshotter();
          bool from_snapshot = !config.startup_snapshot.empty();
          setup_recovery_hook();

          if (from_snapshot)
          {
            initialise_startup_snapshot(true);
            snapshotter->set_last_snapshot_idx(ledger_idx);
          }

          accept_network_tls_connections();

          sm.advance(State::readingPublicLedger);

          LOG_INFO_FMT("Created recovery node {}", self.value());
          return {node_cert, network.identity->cert};
        }
        default:
        {
          throw std::logic_error(
            fmt::format("Node was started in unknown mode {}", start_type));
        }
      }
    }

    //
    // funcs in state "pending"
    //
    void initiate_join()
    {
      auto network_ca = std::make_shared<tls::CA>(config.joining.network_cert);
      auto join_client_cert = std::make_unique<tls::Cert>(
        network_ca, node_cert, node_sign_kp->private_key_pem());

      // Create RPC client and connect to remote node
      auto join_client =
        rpcsessions->create_client(std::move(join_client_cert));

      join_client->connect(
        config.joining.target_host,
        config.joining.target_port,
        [this](
          http_status status, http::HeaderMap&&, std::vector<uint8_t>&& data) {
          std::lock_guard<SpinLock> guard(lock);
          if (!sm.check(State::pending))
          {
            return false;
          }

          if (status != HTTP_STATUS_OK)
          {
            LOG_FAIL_FMT(
              "An error occurred while joining the network: {} {}{}",
              status,
              http_status_str(status),
              data.empty() ?
                "" :
                fmt::format("  '{}'", std::string(data.begin(), data.end())));
            return false;
          }

          auto j = serdes::unpack(data, serdes::Pack::Text);

          JoinNetworkNodeToNode::Out resp;
          try
          {
            resp = j.get<JoinNetworkNodeToNode::Out>();
          }
          catch (const std::exception& e)
          {
            LOG_FAIL_FMT(
              "An error occurred while parsing the join network response");
            LOG_DEBUG_FMT(
              "An error occurred while parsing the join network response: {}",
              j.dump());
            return false;
          }

          // Set network secrets, node id and become part of network.
          if (resp.node_status == NodeStatus::TRUSTED)
          {
            network.identity =
              std::make_unique<NetworkIdentity>(resp.network_info.identity);

            network.ledger_secrets->init_from_map(
              std::move(resp.network_info.ledger_secrets));

            if (resp.network_info.consensus_type != network.consensus_type)
            {
              throw std::logic_error(fmt::format(
                "Enclave initiated with consensus type {} but target node "
                "responded with consensus {}",
                network.consensus_type,
                resp.network_info.consensus_type));
            }

            if (network.consensus_type == ConsensusType::BFT)
            {
              // In CFT, the node id is computed at startup, as the hash of the
              // node's public key
              self = resp.node_id;
            }

            setup_snapshotter();
            setup_encryptor();
            setup_consensus(resp.network_info.public_only);
            setup_progress_tracker();
            setup_history();
            auto_refresh_jwt_keys();

            if (resp.network_info.public_only)
            {
              last_recovered_signed_idx =
                resp.network_info.last_recovered_signed_idx;
              setup_recovery_hook();
              snapshotter->set_snapshot_generation(false);
            }

            if (startup_snapshot_info)
            {
              // It is only possible to deserialise the entire snapshot then,
              // once the ledger secrets have been passed in by the network
              LOG_DEBUG_FMT(
                "Deserialising snapshot ({})",
                startup_snapshot_info->raw.size());
              std::vector<kv::Version> view_history;
              kv::ConsensusHookPtrs hooks;
              auto rc = network.tables->deserialise_snapshot(
                startup_snapshot_info->raw,
                hooks,
                &view_history,
                resp.network_info.public_only);
              if (rc != kv::ApplyResult::PASS)
              {
                throw std::logic_error(
                  fmt::format("Failed to apply snapshot on join: {}", rc));
              }

              for (auto& hook : hooks)
              {
                hook->call(consensus.get());
              }

              auto tx = network.tables->create_read_only_tx();
              auto signatures = tx.ro(network.signatures);
              auto sig = signatures->get(0);
              if (!sig.has_value())
              {
                throw std::logic_error(
                  fmt::format("No signatures found after applying snapshot"));
              }

              auto seqno = network.tables->current_version();
              consensus->init_as_backup(seqno, sig->view, view_history);

              if (!resp.network_info.public_only)
              {
                // Only clear snapshot if not recovering. When joining the
                // public network the snapshot is used later to initialise the
                // recovery store
                startup_snapshot_info.reset();
              }

              LOG_INFO_FMT(
                "Joiner successfully resumed from snapshot at seqno {} and "
                "view {}",
                seqno,
                sig->view);
            }

            open_frontend(ActorsType::members);

            accept_network_tls_connections();

            if (resp.network_info.public_only)
            {
              sm.advance(State::partOfPublicNetwork);
            }
            else
            {
              reset_data(quote_info.quote);
              reset_data(quote_info.endorsements);
              sm.advance(State::partOfNetwork);
            }

            LOG_INFO_FMT(
              "Node has now joined the network as node {}: {}",
              self,
              (resp.network_info.public_only ? "public only" : "all domains"));

            // The network identity is now known, the user frontend can be
            // opened once the KV state catches up
            open_user_frontend();
          }
          else if (resp.node_status == NodeStatus::PENDING)
          {
            LOG_INFO_FMT(
              "Node {} is waiting for votes of members to be trusted",
              resp.node_id);
          }

          return true;
        });

      // Send RPC request to remote node to join the network.
      JoinNetworkNodeToNode::In join_params;

      join_params.node_info_network = config.node_info_network;
      join_params.public_encryption_key =
        node_encrypt_kp->public_key_pem().raw();
      join_params.quote_info = quote_info;
      join_params.consensus_type = network.consensus_type;

      LOG_DEBUG_FMT(
        "Sending join request to {}:{}",
        config.joining.target_host,
        config.joining.target_port);

      const auto body = serdes::pack(join_params, serdes::Pack::Text);

      http::Request r(fmt::format(
        "/{}/{}", ccf::get_actor_prefix(ccf::ActorsType::nodes), "join"));
      r.set_header(
        http::headers::CONTENT_TYPE, http::headervalues::contenttype::JSON);
      r.set_body(&body);

      join_client->send_request(r.build_request());
    }

    void start_join_timer()
    {
      initiate_join();

      struct JoinTimeMsg
      {
        JoinTimeMsg(NodeState& self_) : self(self_) {}
        NodeState& self;
      };

      auto join_timer_msg = std::make_unique<threading::Tmsg<JoinTimeMsg>>(
        [](std::unique_ptr<threading::Tmsg<JoinTimeMsg>> msg) {
          if (msg->data.self.sm.check(State::pending))
          {
            msg->data.self.initiate_join();
            auto delay = std::chrono::milliseconds(
              msg->data.self.config.joining.join_timer);

            threading::ThreadMessaging::thread_messaging.add_task_after(
              std::move(msg), delay);
          }
        },
        *this);

      threading::ThreadMessaging::thread_messaging.add_task_after(
        std::move(join_timer_msg),
        std::chrono::milliseconds(config.joining.join_timer));
    }

    void join()
    {
      std::lock_guard<SpinLock> guard(lock);
      sm.expect(State::pending);
      start_join_timer();
    }

    void auto_refresh_jwt_keys()
    {
      if (!consensus)
      {
        LOG_INFO_FMT(
          "JWT key auto-refresh: consensus not initialized, not starting "
          "auto-refresh");
        return;
      }
      jwt_key_auto_refresh = std::make_shared<JwtKeyAutoRefresh>(
        config.jwt_key_refresh_interval_s,
        network,
        consensus,
        rpcsessions,
        rpc_map,
        node_sign_kp,
        node_cert);
      jwt_key_auto_refresh->start();

      network.tables->set_map_hook(
        network.jwt_issuers.get_name(),
        [this](kv::Version, const kv::untyped::Write&) -> kv::ConsensusHookPtr {
          jwt_key_auto_refresh->schedule_once();
          return kv::ConsensusHookPtr(nullptr);
        });
    }

    //
    // funcs in state "readingPublicLedger" or "verifyingSnapshot"
    //
    void start_ledger_recovery()
    {
      std::lock_guard<SpinLock> guard(lock);
      if (
        !sm.check(State::readingPublicLedger) &&
        !sm.check(State::verifyingSnapshot))
      {
        throw std::logic_error(fmt::format(
          "Node should be in state {} or {} to recover public ledger entry",
          State::readingPublicLedger,
          State::verifyingSnapshot));
      }

      LOG_INFO_FMT("Starting public recovery");
      read_ledger_idx(++ledger_idx);
    }

    void recover_public_ledger_entry(const std::vector<uint8_t>& ledger_entry)
    {
      std::lock_guard<SpinLock> guard(lock);

      std::shared_ptr<kv::Store> store;
      if (sm.check(State::readingPublicLedger))
      {
        // In recovery, use the main store to deserialise public entries
        store = network.tables;
      }
      else if (sm.check(State::verifyingSnapshot))
      {
        store = startup_snapshot_info->store;
      }
      else
      {
        throw std::logic_error(fmt::format(
          "Node should be in state {} or {} to access public store",
          State::readingPublicLedger,
          State::verifyingSnapshot));
      }

      LOG_INFO_FMT(
        "Deserialising public ledger entry ({})", ledger_entry.size());

      // When reading the public ledger, deserialise in the real store
      auto r = store->deserialize(ledger_entry, ConsensusType::CFT, true);
      auto result = r->apply();
      if (result == kv::ApplyResult::FAIL)
      {
        LOG_FAIL_FMT("Failed to deserialise entry in public ledger");
        store->rollback(ledger_idx - 1);
        if (sm.check(State::verifyingSnapshot))
        {
          throw std::logic_error(
            "Error deserialising public ledger entry when verifying snapshot");
        }
        recover_public_ledger_end_unsafe();
        return;
      }

      // Not synchronised because consensus isn't effectively running then
      for (auto& hook : r->get_hooks())
      {
        hook->call(consensus.get());
      }

      // If the ledger entry is a signature, it is safe to compact the store
      if (result == kv::ApplyResult::PASS_SIGNATURE)
      {
        // If the ledger entry is a signature, it is safe to compact the store
        store->compact(ledger_idx);
        auto tx = store->create_tx();
        GenesisGenerator g(network, tx);
        auto last_sig = g.get_last_signature();

        if (!last_sig.has_value())
        {
          throw std::logic_error("Signature missing");
        }

        LOG_DEBUG_FMT(
          "Read signature at {} for view {}", ledger_idx, last_sig->view);
        // Initial transactions, before the first signature, must have
        // happened in the first signature's view (eg - if the first
        // signature is at seqno 20 in view 4, then transactions 1->19 must
        // also have been in view 4). The brief justification is that while
        // the first node may start in an arbitrarily high view (it does not
        // necessarily start in view 1), it cannot _change_ view before a
        // valid signature.
        const auto view_start_idx =
          view_history.empty() ? 1 : last_recovered_signed_idx + 1;
        CCF_ASSERT_FMT(
          last_sig->view >= 0, "last_sig->view is invalid, {}", last_sig->view);
        for (auto i = view_history.size();
             i < static_cast<size_t>(last_sig->view);
             ++i)
        {
          view_history.push_back(view_start_idx);
        }
        last_recovered_signed_idx = ledger_idx;

        if (
          startup_snapshot_info && startup_snapshot_info->has_evidence &&
          static_cast<consensus::Index>(last_sig->commit_seqno) >=
            startup_snapshot_info->evidence_seqno)
        {
          startup_snapshot_info->is_evidence_committed = true;
        }

        if (sm.check(State::readingPublicLedger))
        {
          // Inform snapshotter of all signature entries so that this node can
          // continue generating snapshots at the correct interval once the
          // recovery is complete
          snapshotter->record_committable(ledger_idx);
          snapshotter->commit(ledger_idx);
        }
      }
      else if (
        result == kv::ApplyResult::PASS_SNAPSHOT_EVIDENCE &&
        startup_snapshot_info)
      {
        auto tx = store->create_read_only_tx();
        auto snapshot_evidence = tx.ro(network.snapshot_evidence);

        if (ledger_idx == startup_snapshot_info->evidence_seqno)
        {
          auto evidence = snapshot_evidence->get(0);
          if (!evidence.has_value())
          {
            throw std::logic_error("Invalid snapshot evidence");
          }

          if (evidence->hash == crypto::Sha256Hash(startup_snapshot_info->raw))
          {
            LOG_DEBUG_FMT(
              "Snapshot evidence for snapshot found at {}",
              startup_snapshot_info->evidence_seqno);
            startup_snapshot_info->has_evidence = true;
          }
        }
      }

      read_ledger_idx(++ledger_idx);
    }

    void verify_snapshot_end()
    {
      std::lock_guard<SpinLock> guard(lock);
      sm.expect(State::verifyingSnapshot);

      if (
        !startup_snapshot_info ||
        !startup_snapshot_info->is_snapshot_verified())
      {
        throw std::logic_error("Snapshot evidence was not committed in ledger");
      }

      ledger_truncate(startup_snapshot_info->seqno);

      sm.advance(State::pending);
      start_join_timer();
    }

    void recover_public_ledger_end_unsafe()
    {
      sm.expect(State::readingPublicLedger);

      if (startup_snapshot_info)
      {
        if (!startup_snapshot_info->is_snapshot_verified())
        {
          throw std::logic_error(
            "Snapshot evidence was not committed in ledger");
        }

        if (last_recovered_signed_idx < startup_snapshot_info->evidence_seqno)
        {
          throw std::logic_error("Snapshot evidence would be rolled back");
        }
      }

      // When reaching the end of the public ledger, truncate to last signed
      // index and promote network secrets to this index
      network.tables->rollback(last_recovered_signed_idx);
      ledger_truncate(last_recovered_signed_idx);
      snapshotter->rollback(last_recovered_signed_idx);

      LOG_INFO_FMT(
        "End of public ledger recovery - Truncating ledger to last signed "
        "seqno: {}",
        last_recovered_signed_idx);

      // KV term must be set before the first Tx is committed
      auto new_term = view_history.size() + 2;
      LOG_INFO_FMT("Setting term on public recovery store to {}", new_term);
      network.tables->set_term(new_term);

      auto tx = network.tables->create_tx();
      GenesisGenerator g(network, tx);
      g.create_service(network.identity->cert);
      g.retire_active_nodes();

      g.add_node(
        self,
        {node_info_network,
         node_cert,
         quote_info,
         node_encrypt_kp->public_key_pem().raw(),
         NodeStatus::PENDING});

      LOG_INFO_FMT("Deleted previous nodes and added self as {}", self);

      network.ledger_secrets->init(last_recovered_signed_idx + 1);
      setup_encryptor();

      // Initialise snapshotter after public recovery
      snapshotter->init_after_public_recovery();
      snapshotter->set_snapshot_generation(false);

      kv::Version index = 0;
      kv::Term view = 0;
      kv::Version global_commit = 0;

      auto ls = g.get_last_signature();
      if (ls.has_value())
      {
        auto s = ls.value();
        index = s.seqno;
        view = s.view;
        global_commit = s.commit_seqno;
      }

      auto h = dynamic_cast<MerkleTxHistory*>(history.get());
      if (h)
      {
        h->set_node_id(self);
      }

      if (progress_tracker != nullptr)
      {
        progress_tracker->set_node_id(self);
      }

      setup_consensus(true);
      auto_refresh_jwt_keys();

      LOG_DEBUG_FMT(
        "Restarting consensus at view: {} seqno: {} commit_seqno {}",
        view,
        index,
        global_commit);

      consensus->force_become_primary(index, view, view_history, index);

      // Sets itself as trusted
      g.trust_node(self, network.ledger_secrets->get_latest(tx).first);

#ifdef GET_QUOTE
      g.trust_node_code_id(node_code_id);
#endif

      if (g.finalize() != kv::CommitResult::SUCCESS)
      {
        throw std::logic_error(
          "Could not commit transaction when starting recovered public "
          "network");
      }

      open_frontend(ActorsType::members);

      sm.advance(State::partOfPublicNetwork);
    }

    //
    // funcs in state "readingPrivateLedger"
    //
    void recover_private_ledger_entry(const std::vector<uint8_t>& ledger_entry)
    {
      std::lock_guard<SpinLock> guard(lock);
      sm.expect(State::readingPrivateLedger);

      LOG_INFO_FMT(
        "Deserialising private ledger entry ({})", ledger_entry.size());

      // When reading the private ledger, deserialise in the recovery store
      auto result =
        recovery_store->deserialize(ledger_entry, ConsensusType::CFT)->apply();
      if (result == kv::ApplyResult::FAIL)
      {
        LOG_FAIL_FMT("Failed to deserialise entry in private ledger");
        recovery_store->rollback(ledger_idx - 1);
        recover_private_ledger_end_unsafe();
        return;
      }

      if (result == kv::ApplyResult::PASS_SIGNATURE)
      {
        recovery_store->compact(ledger_idx);
      }

      if (recovery_store->current_version() == recovery_v)
      {
        LOG_INFO_FMT("Reached recovery final version at {}", recovery_v);
        recover_private_ledger_end_unsafe();
      }
      else
      {
        read_ledger_idx(++ledger_idx);
      }
    }

    void recover_private_ledger_end_unsafe()
    {
      // When reaching the end of the private ledger, make sure the same
      // ledger has been read and swap in private state

      sm.expect(State::readingPrivateLedger);

      if (recovery_v != recovery_store->current_version())
      {
        throw std::logic_error(fmt::format(
          "Private recovery did not reach public ledger seqno: {}/{}",
          recovery_store->current_version(),
          recovery_v));
      }

      auto h =
        dynamic_cast<MerkleTxHistory*>(recovery_store->get_history().get());
      if (h->get_replicated_state_root() != recovery_root)
      {
        throw std::logic_error(fmt::format(
          "Root of public store does not match root of private store at {}",
          recovery_v));
      }

      network.tables->swap_private_maps(*recovery_store.get());
      recovery_store.reset();

      // Raft should deserialise all security domains when network is opened
      consensus->enable_all_domains();

      // Snapshots are only generated after recovery is complete
      snapshotter->set_snapshot_generation(true);

      // Open the service
      if (consensus->is_primary())
      {
        setup_one_off_secret_hook();
        auto tx = network.tables->create_tx();

        // Shares for the new ledger secret can only be issued now, once the
        // previous ledger secrets have been recovered
        share_manager.issue_recovery_shares(tx);
        GenesisGenerator g(network, tx);
        if (!g.open_service())
        {
          throw std::logic_error("Service could not be opened");
        }

        if (g.finalize() != kv::CommitResult::SUCCESS)
        {
          throw std::logic_error(
            "Could not commit transaction when finishing network recovery");
        }
      }
      open_user_frontend();
      reset_data(quote_info.quote);
      reset_data(quote_info.endorsements);
      sm.advance(State::partOfNetwork);
    }

    void setup_one_off_secret_hook()
    {
      // This hook is necessary to adjust the version at which the last ledger
      // secret before recovery is recorded in the store. This can only be fired
      // once, after the recovery shares for the post-recovery ledger secret are
      // issued.
      network.tables->set_map_hook(
        network.encrypted_ledger_secrets.get_name(),
        network.encrypted_ledger_secrets.wrap_map_hook(
          [this](
            kv::Version version, const EncryptedLedgerSecretsInfo::Write& w)
            -> kv::ConsensusHookPtr {
            if (w.size() > 1)
            {
              throw std::logic_error(fmt::format(
                "Transaction contains {} writes to map {}, expected one",
                w.size(),
                network.encrypted_ledger_secrets.get_name()));
            }

            auto encrypted_ledger_secret_info = w.at(0);
            if (!encrypted_ledger_secret_info.has_value())
            {
              throw std::logic_error(fmt::format(
                "Removal from {} table",
                network.encrypted_ledger_secrets.get_name()));
            }

            network.ledger_secrets->adjust_previous_secret_stored_version(
              version);

            network.tables->unset_map_hook(
              network.encrypted_ledger_secrets.get_name());

            return kv::ConsensusHookPtr(nullptr);
          }));
    }

    //
    // funcs in state "readingPublicLedger" or "readingPrivateLedger"
    //
    void recover_ledger_end()
    {
      std::lock_guard<SpinLock> guard(lock);

      if (is_reading_public_ledger())
      {
        recover_public_ledger_end_unsafe();
      }
      else if (is_reading_private_ledger())
      {
        recover_private_ledger_end_unsafe();
      }
      else
      {
        throw std::logic_error(
          "Cannot end ledger recovery if not reading public or private "
          "ledger");
      }
    }

    //
    // funcs in state "partOfPublicNetwork"
    //
    void setup_private_recovery_store()
    {
      recovery_store = std::make_shared<kv::Store>(
        true /* Check transactions in order */,
        true /* Make use of historical secrets */);
      auto recovery_history = std::make_shared<MerkleTxHistory>(
        *recovery_store.get(),
        self,
        *node_sign_kp,
        sig_tx_interval,
        sig_ms_interval,
        false /* No signature timer on recovery_history */);

      auto recovery_encryptor = make_encryptor();

      recovery_store->set_history(recovery_history);
      recovery_store->set_encryptor(recovery_encryptor);

      // Record real store version and root
      recovery_v = network.tables->current_version();
      auto h = dynamic_cast<MerkleTxHistory*>(history.get());
      recovery_root = h->get_replicated_state_root();

      if (startup_snapshot_info)
      {
        LOG_INFO_FMT(
          "Deserialising private snapshot for recovery ({})",
          startup_snapshot_info->raw.size());
        std::vector<kv::Version> view_history;
        kv::ConsensusHookPtrs hooks;
        auto rc = recovery_store->deserialise_snapshot(
          startup_snapshot_info->raw, hooks, &view_history);
        if (rc != kv::ApplyResult::PASS)
        {
          throw std::logic_error(fmt::format(
            "Could not deserialise snapshot in recovery store: {}", rc));
        }

        startup_snapshot_info.reset();
      }

      LOG_DEBUG_FMT(
        "Recovery store successfully setup at {}. Target recovery seqno: {}",
        recovery_store->current_version(),
        recovery_v);
    }

    bool accept_recovery(kv::Tx& tx) override
    {
      std::lock_guard<SpinLock> guard(lock);
      sm.expect(State::partOfPublicNetwork);

      GenesisGenerator g(network, tx);
      share_manager.clear_submitted_recovery_shares(tx);
      return g.service_wait_for_shares();
    }

    void initiate_private_recovery(kv::Tx& tx) override
    {
      std::lock_guard<SpinLock> guard(lock);
      sm.expect(State::partOfPublicNetwork);

      auto restored_ledger_secrets = share_manager.restore_recovery_shares_info(
        tx, std::move(recovery_ledger_secrets));

      // Broadcast decrypted ledger secrets to other nodes for them to initiate
      // private recovery too
      LedgerSecretsBroadcast::broadcast_some(
        network, node_encrypt_kp, self, tx, restored_ledger_secrets);

      network.ledger_secrets->restore_historical(
        std::move(restored_ledger_secrets));

      LOG_INFO_FMT("Initiating end of recovery (primary)");

      // Emit signature to certify transactions that happened on public
      // network
      history->emit_signature();

      setup_private_recovery_store();
      reset_recovery_hook();

      // Start reading private security domain of ledger
      ledger_idx = recovery_store->current_version();
      read_ledger_idx(++ledger_idx);

      sm.advance(State::readingPrivateLedger);
    }

    //
    // funcs in state "partOfNetwork" or "partOfPublicNetwork"
    //
    void tick(std::chrono::milliseconds elapsed)
    {
      if (
        !sm.check(State::partOfNetwork) &&
        !sm.check(State::partOfPublicNetwork) &&
        !sm.check(State::readingPrivateLedger))
      {
        return;
      }

      consensus->periodic(elapsed);
    }

    void tick_end()
    {
      if (
        !sm.check(State::partOfNetwork) &&
        !sm.check(State::partOfPublicNetwork) &&
        !sm.check(State::readingPrivateLedger))
      {
        return;
      }

      consensus->periodic_end();
    }

    void node_msg(const std::vector<uint8_t>& data)
    {
      // Only process messages once part of network
      if (
        !sm.check(State::partOfNetwork) &&
        !sm.check(State::partOfPublicNetwork) &&
        !sm.check(State::readingPrivateLedger))
      {
        return;
      }

      OArray oa(std::move(data));
      NodeMsgType msg_type =
        serialized::overlay<NodeMsgType>(oa.data(), oa.size());
      NodeId from = serialized::read<NodeId::Value>(oa.data(), oa.size());

      switch (msg_type)
      {
        case channel_msg:
        {
          n2n_channels->recv_message(from, std::move(oa));
          break;
        }
        case consensus_msg:
        {
          consensus->recv_message(from, std::move(oa));
          break;
        }

        default:
        {
        }
      }
    }

    //
    // always available
    //
    bool is_primary() const override
    {
      return (
        (sm.check(State::partOfNetwork) ||
         sm.check(State::partOfPublicNetwork) ||
         sm.check(State::readingPrivateLedger)) &&
        consensus->is_primary());
    }

    bool is_part_of_network() const override
    {
      return sm.check(State::partOfNetwork);
    }

    bool is_reading_public_ledger() const override
    {
      return sm.check(State::readingPublicLedger);
    }

    bool is_reading_private_ledger() const override
    {
      return sm.check(State::readingPrivateLedger);
    }

    bool is_verifying_snapshot() const override
    {
      return sm.check(State::verifyingSnapshot);
    }

    bool is_part_of_public_network() const override
    {
      return sm.check(State::partOfPublicNetwork);
    }

    ExtendedState state() override
    {
      std::lock_guard<SpinLock> guard(lock);
      State s = sm.value();
      if (s == State::readingPrivateLedger)
      {
        return {s, recovery_v, recovery_store->current_version()};
      }
      else
      {
        return {s, std::nullopt, std::nullopt};
      }
    }

    bool rekey_ledger(kv::Tx& tx) override
    {
      std::lock_guard<SpinLock> guard(lock);
      sm.expect(State::partOfNetwork);

      // The ledger should not be re-keyed when the service is not open because:
      // - While waiting for recovery shares, the submitted shares are stored
      // in a public table, encrypted with the ledger secret generated at
      // startup of the first recovery node
      // - On recovery, historical ledger secrets can only be looked up in the
      // ledger once all ledger secrets have been restored
      GenesisGenerator g(network, tx);
      if (g.get_service_status().value() != ServiceStatus::OPEN)
      {
        LOG_FAIL_FMT("Cannot rekey ledger while the service is not open");
        return false;
      }

      // Effects of ledger rekey are only observed from the next transaction,
      // once the local hook on the secrets table has been triggered.

      auto new_ledger_secret = make_ledger_secret();
      share_manager.issue_recovery_shares(tx, new_ledger_secret);
      LedgerSecretsBroadcast::broadcast_new(
        network, node_encrypt_kp, tx, std::move(new_ledger_secret));

      return true;
    }

    NodeId get_node_id() const override
    {
      return self;
    }

  private:
    crypto::SubjectAltName get_subject_alt_name()
    {
      // If a domain is passed at node creation, record domain in SAN for node
      // hostname authentication over TLS. Otherwise, record IP in SAN.
      bool san_is_ip = config.domain.empty();
      return {san_is_ip ? config.node_info_network.rpchost : config.domain,
              san_is_ip};
    }

    std::vector<crypto::SubjectAltName> get_subject_alternative_names()
    {
      std::vector<crypto::SubjectAltName> sans =
        config.subject_alternative_names;
      sans.push_back(get_subject_alt_name());
      return sans;
    }

    void create_node_cert()
    {
      auto sans = get_subject_alternative_names();
      node_cert = node_sign_kp->self_sign(config.subject_name, sans);
    }

    void accept_node_tls_connections()
    {
      // Accept TLS connections, presenting self-signed (i.e. non-endorsed)
      // node certificate. Once the node is part of the network, this
      // certificate should be replaced with network-endorsed counterpart
      rpcsessions->set_cert(node_cert, node_sign_kp->private_key_pem());
      LOG_INFO_FMT("Node TLS connections now accepted");
    }

    void accept_network_tls_connections()
    {
      // Accept TLS connections, presenting node certificate signed by network
      // certificate

      auto nw = crypto::make_key_pair(network.identity->priv_key);
      auto csr = node_sign_kp->create_csr(config.subject_name);
      auto sans = get_subject_alternative_names();
      auto endorsed_node_cert = nw->sign_csr(network.identity->cert, csr, sans);

      rpcsessions->set_cert(
        endorsed_node_cert, node_sign_kp->private_key_pem());
      LOG_INFO_FMT("Network TLS connections now accepted");
    }

    void open_frontend(
      ccf::ActorsType actor,
      std::optional<crypto::Pem*> identity = std::nullopt)
    {
      auto fe = rpc_map->find(actor);
      if (!fe.has_value())
      {
        throw std::logic_error(
          fmt::format("Cannot open {} frontend", (int)actor));
      }
      fe.value()->open(identity);
    }

    void open_user_frontend() override
    {
      open_frontend(ccf::ActorsType::users, &network.identity->cert);
    }

    std::vector<uint8_t> serialize_create_request(const QuoteInfo& quote_info)
    {
      CreateNetworkNodeToNode::In create_params;

      for (const auto& m_info : config.genesis.members_info)
      {
        create_params.members_info.push_back(m_info);
      }

      create_params.gov_script = config.genesis.gov_script;
      create_params.node_id = self;
      create_params.node_cert = node_cert;
      create_params.network_cert = network.identity->cert;
      create_params.quote_info = quote_info;
      create_params.public_encryption_key = node_encrypt_kp->public_key_pem();
      create_params.code_digest =
        std::vector<uint8_t>(std::begin(node_code_id), std::end(node_code_id));
      create_params.node_info_network = config.node_info_network;
      create_params.configuration = {config.genesis.recovery_threshold,
                                     network.consensus_type};

      const auto body = serdes::pack(create_params, serdes::Pack::Text);

      http::Request request(fmt::format(
        "/{}/{}", ccf::get_actor_prefix(ccf::ActorsType::members), "create"));
      request.set_header(
        http::headers::CONTENT_TYPE, http::headervalues::contenttype::JSON);

      request.set_body(&body);

      auto node_cert_der = crypto::cert_pem_to_der(node_cert);
      const auto key_id = crypto::Sha256Hash(node_cert_der).hex_str();

      http::sign_request(request, node_sign_kp, key_id);

      return request.build_request();
    }

    bool parse_create_response(const std::vector<uint8_t>& response)
    {
      http::SimpleResponseProcessor processor;
      http::ResponseParser parser(processor);

      parser.execute(response.data(), response.size());

      if (processor.received.size() != 1)
      {
        LOG_FAIL_FMT(
          "Expected single message, found {}", processor.received.size());
        return false;
      }

      const auto& r = processor.received.front();

      if (r.status != HTTP_STATUS_OK)
      {
        LOG_FAIL_FMT(
          "Create response is error: {} {}",
          r.status,
          http_status_str(r.status));
        return false;
      }

      const auto body = serdes::unpack(r.body, serdes::Pack::Text);
      if (!body.is_boolean())
      {
        LOG_FAIL_FMT("Expected boolean body in create response");
        LOG_DEBUG_FMT(
          "Expected boolean body in create response: {}", body.dump());
        return false;
      }

      return body;
    }

    bool send_create_request(const std::vector<uint8_t>& packed)
    {
      auto node_session = std::make_shared<enclave::SessionContext>(
        enclave::InvalidSessionId, node_cert.raw());
      auto ctx = enclave::make_rpc_context(node_session, packed);

      ctx->is_create_request = true;

      const auto actor_opt = http::extract_actor(*ctx);
      if (!actor_opt.has_value())
      {
        throw std::logic_error("Unable to get actor for create request");
      }

      const auto actor = rpc_map->resolve(actor_opt.value());
      auto frontend_opt = this->rpc_map->find(actor);
      if (!frontend_opt.has_value())
      {
        throw std::logic_error(
          "RpcMap::find returned invalid (empty) frontend");
      }
      auto frontend = frontend_opt.value();

      const auto response = frontend->process(ctx);
      if (!response.has_value())
      {
        return false;
      }

      return parse_create_response(response.value());
    }

    bool create_and_send_request()
    {
      const auto create_success =
        send_create_request(serialize_create_request(quote_info));
      if (network.consensus_type == ConsensusType::BFT)
      {
        return true;
      }
      else
      {
        return create_success;
      }
    }

    void backup_initiate_private_recovery()
    {
      if (!consensus->is_backup())
        return;

      sm.expect(State::partOfPublicNetwork);

      LOG_INFO_FMT("Initiating end of recovery (backup)");

      setup_private_recovery_store();

      reset_recovery_hook();
      setup_one_off_secret_hook();

      // Start reading private security domain of ledger
      ledger_idx = recovery_store->current_version();
      read_ledger_idx(++ledger_idx);

      sm.advance(State::readingPrivateLedger);
    }

    void setup_basic_hooks()
    {
      network.tables->set_map_hook(
        network.secrets.get_name(),
        network.secrets.wrap_map_hook(
          [this](kv::Version hook_version, const Secrets::Write& w)
            -> kv::ConsensusHookPtr {
            LedgerSecretsMap restored_ledger_secrets;

            if (w.size() > 1)
            {
              throw std::logic_error(fmt::format(
                "Transaction contains {} writes to map {}, expected one",
                w.size(),
                network.secrets.get_name()));
            }

            auto encrypted_ledger_secrets = w.at(0);
            if (!encrypted_ledger_secrets.has_value())
            {
              throw std::logic_error(fmt::format(
                "Removal from {} table", network.secrets.get_name()));
            }

            auto primary_public_encryption_key =
              encrypted_ledger_secrets->primary_public_encryption_key;

            for (const auto& [node_id, encrypted_ledger_secrets] :
                 encrypted_ledger_secrets->secrets_for_nodes)
            {
              if (node_id != self)
              {
                // Only consider ledger secrets for this node
                continue;
              }

              for (const auto& encrypted_ledger_secret :
                   encrypted_ledger_secrets)
              {
                auto plain_ledger_secret = LedgerSecretsBroadcast::decrypt(
                  node_encrypt_kp,
                  std::make_shared<PublicKey_mbedTLS>(
                    primary_public_encryption_key),
                  encrypted_ledger_secret.encrypted_secret);

                // On rekey, the version is inferred from the version at which
                // the hook is executed. Otherwise, on recovery, use the version
                // read from the write set.
                kv::Version ledger_secret_version =
                  encrypted_ledger_secret.version.value_or(hook_version);

                if (is_part_of_public_network())
                {
                  // On recovery, accumulate restored ledger secrets
                  restored_ledger_secrets.emplace(
                    ledger_secret_version,
                    std::make_shared<LedgerSecret>(
                      std::move(plain_ledger_secret),
                      encrypted_ledger_secret.previous_secret_stored_version));
                }
                else
                {
                  // When rekeying, set the encryption key for the next version
                  // onward (backups deserialise this transaction with the
                  // previous ledger secret)
                  network.ledger_secrets->set_secret(
                    ledger_secret_version + 1,
                    std::make_shared<LedgerSecret>(
                      std::move(plain_ledger_secret), hook_version));
                }
              }
            }

            if (!restored_ledger_secrets.empty() && is_part_of_public_network())
            {
              // When recovering, restore ledger secrets and trigger end of
              // recovery protocol (backup only)
              network.ledger_secrets->restore_historical(
                std::move(restored_ledger_secrets));
              backup_initiate_private_recovery();
            }

            return kv::ConsensusHookPtr(nullptr);
          }));
    }

    kv::Version get_last_recovered_signed_idx() override
    {
      // On recovery, only one node recovers the public ledger and is thus
      // aware of the version at which the new ledger secret is applicable
      // from. If the primary changes while the network is public-only, the
      // new primary should also know at which version the new ledger secret
      // is applicable from.
      std::lock_guard<SpinLock> guard(lock);
      return last_recovered_signed_idx;
    }

    void setup_recovery_hook()
    {
      network.tables->set_map_hook(
        network.encrypted_ledger_secrets.get_name(),
        network.encrypted_ledger_secrets.wrap_map_hook(
          [this](
            kv::Version version, const EncryptedLedgerSecretsInfo::Write& w)
            -> kv::ConsensusHookPtr {
            if (w.size() > 1)
            {
              throw std::logic_error(fmt::format(
                "Transaction contains {} writes to map {}, expected one",
                w.size(),
                network.encrypted_ledger_secrets.get_name()));
            }

            auto encrypted_ledger_secret_info = w.at(0);
            if (!encrypted_ledger_secret_info.has_value())
            {
              throw std::logic_error(fmt::format(
                "Removal from {} table",
                network.encrypted_ledger_secrets.get_name()));
            }

            // If the version of the next ledger secret is not set, deduce it
            // from the hook version (i.e. ledger rekey)
            if (!encrypted_ledger_secret_info->next_version.has_value())
            {
              encrypted_ledger_secret_info->next_version = version + 1;
            }

            if (encrypted_ledger_secret_info->previous_ledger_secret
                  .has_value())
            {
              LOG_DEBUG_FMT(
                "Recovery encrypted ledger secret valid at seqno {}",
                encrypted_ledger_secret_info->previous_ledger_secret->version);
            }

            recovery_ledger_secrets.emplace_back(
              std::move(encrypted_ledger_secret_info.value()));

            return kv::ConsensusHookPtr(nullptr);
          }));
    }

    void reset_recovery_hook()
    {
      network.tables->unset_map_hook(
        network.encrypted_ledger_secrets.get_name());
    }

    void setup_n2n_channels()
    {
      n2n_channels->initialize(self, {network.identity->priv_key});
    }

    void setup_cmd_forwarder()
    {
      cmd_forwarder->initialize(self);
    }

    void setup_raft(bool public_only = false)
    {
      setup_n2n_channels();
      setup_cmd_forwarder();
      setup_tracker_store();

      auto request_tracker = std::make_shared<aft::RequestTracker>();
      auto view_change_tracker = std::make_unique<aft::ViewChangeTracker>(
        tracker_store,
        std::chrono::milliseconds(consensus_config.raft_election_timeout));
      auto shared_state = std::make_shared<aft::State>(self);
      auto raft = std::make_unique<RaftType>(
        network.consensus_type,
        std::make_unique<aft::Adaptor<kv::Store>>(network.tables),
        std::make_unique<consensus::LedgerEnclave>(writer_factory),
        n2n_channels,
        snapshotter,
        rpcsessions,
        rpc_map,
        node_cert.raw(),
        shared_state,
        std::make_shared<aft::ExecutorImpl>(shared_state, rpc_map, rpcsessions),
        request_tracker,
        std::move(view_change_tracker),
        std::chrono::milliseconds(consensus_config.raft_request_timeout),
        std::chrono::milliseconds(consensus_config.raft_election_timeout),
        std::chrono::milliseconds(consensus_config.bft_view_change_timeout),
        sig_tx_interval,
        public_only);

      consensus = std::make_shared<RaftConsensusType>(
        std::move(raft), network.consensus_type);

      network.tables->set_consensus(consensus);
      cmd_forwarder->set_request_tracker(request_tracker);

      // When a node is added, even locally, inform consensus so that it
      // can add a new active configuration.
      network.tables->set_map_hook(
        network.nodes.get_name(),
        network.nodes.wrap_map_hook(
          [](kv::Version version, const Nodes::Write& w)
            -> kv::ConsensusHookPtr {
            return std::make_unique<ConfigurationChangeHook>(version, w);
          }));

      setup_basic_hooks();
    }

    void setup_history()
    {
      history = std::make_shared<MerkleTxHistory>(
        *network.tables.get(),
        self,
        *node_sign_kp,
        sig_tx_interval,
        sig_ms_interval,
        true);

      network.tables->set_history(history);
    }

    void setup_encryptor()
    {
      // This function makes use of ledger secrets and should be called once
      // the node has joined the service
      encryptor = make_encryptor();
      network.tables->set_encryptor(encryptor);
    }

    void setup_consensus(bool public_only = false)
    {
      setup_raft(public_only);
    }

    void setup_progress_tracker()
    {
      if (network.consensus_type == ConsensusType::BFT)
      {
        setup_tracker_store();
        progress_tracker =
          std::make_shared<ccf::ProgressTracker>(tracker_store, self);
        network.tables->set_progress_tracker(progress_tracker);
      }
    }

    void setup_snapshotter()
    {
      snapshotter = std::make_shared<Snapshotter>(
        writer_factory, network.tables, config.snapshot_tx_interval);
    }

    void setup_tracker_store()
    {
      if (tracker_store == nullptr)
      {
        tracker_store = std::make_shared<ccf::ProgressTrackerStoreAdapter>(
          *network.tables.get(), *node_sign_kp);
      }
    }

    void read_ledger_idx(consensus::Index idx)
    {
      RINGBUFFER_WRITE_MESSAGE(
        consensus::ledger_get,
        to_host,
        idx,
        consensus::LedgerRequestPurpose::Recovery);
    }

    void ledger_truncate(consensus::Index idx)
    {
      RINGBUFFER_WRITE_MESSAGE(consensus::ledger_truncate, to_host, idx);
    }
  };
}<|MERGE_RESOLUTION|>--- conflicted
+++ resolved
@@ -364,15 +364,11 @@
             // BFT consensus requires a stable order of node IDs so that the
             // primary node in a given view can be computed deterministically by
             // all nodes in the network
-<<<<<<< HEAD
-            self = NodeId("0");
-=======
             // See https://github.com/microsoft/CCF/issues/1852
 
             // Pad node id string to avoid memory alignment issues on
             // node-to-node messages
-            self = fmt::format("{:#08}", 0);
->>>>>>> 1aea851f
+            self = NodeId(fmt::format("{:#08}", 0));
           }
 
           setup_snapshotter();
