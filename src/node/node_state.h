// Copyright (c) Microsoft Corporation. All rights reserved.
// Licensed under the Apache 2.0 License.
#pragma once

#include "call_types.h"
#include "consensus/ledger_enclave.h"
#include "consensus/pbft/pbft.h"
#include "consensus/raft/raft_consensus.h"
#include "crypto/crypto_box.h"
#include "ds/logger.h"
#include "enclave/rpc_sessions.h"
#include "encryptor.h"
#include "entities.h"
#include "genesis_gen.h"
#include "history.h"
#include "network_state.h"
#include "node/rpc/json_rpc.h"
#include "node_to_node.h"
#include "notifier.h"
#include "rpc/consts.h"
#include "rpc/frontend.h"
#include "rpc/member_frontend.h"
#include "rpc/serialization.h"
#include "secret_share.h"
#include "share_manager.h"
#include "timer.h"
#include "tls/25519.h"
#include "tls/client.h"
#include "tls/entropy.h"

#ifdef USE_NULL_ENCRYPTOR
#  include "kv/test/null_encryptor.h"
#endif

#ifndef VIRTUAL_ENCLAVE
#  include "ccf_t.h"
#endif

#include <atomic>
#include <chrono>
#define FMT_HEADER_ONLY
#include <fmt/format.h>
#include <nlohmann/json.hpp>
#include <stdexcept>
#include <unordered_set>
#include <vector>

extern "C"
{
#include <evercrypt/EverCrypt_AutoConfig2.h>
}

namespace ccf
{
  enum class State
  {
    uninitialized,
    initialized,
    pending,
    partOfPublicNetwork,
    partOfNetwork,
    readingPublicLedger,
    readingPrivateLedger
  };
}

// Used by fmtlib to render ccf::State
namespace std
{
  std::ostream& operator<<(std::ostream& os, ccf::State s)
  {
    switch (s)
    {
      case ccf::State::uninitialized:
        return os << "uninitialized";
      case ccf::State::initialized:
        return os << "initialized";
      case ccf::State::pending:
        return os << "pending";
      case ccf::State::partOfPublicNetwork:
        return os << "partOfPublicNetwork";
      case ccf::State::partOfNetwork:
        return os << "partOfNetwork";
      case ccf::State::readingPublicLedger:
        return os << "readingPublicLedger";
      case ccf::State::readingPrivateLedger:
        return os << "readingPrivateLedger";
      default:
        return os << "unknown value";
    }
  }
}

namespace ccf
{
  using RaftConsensusType =
    raft::RaftConsensus<consensus::LedgerEnclave, NodeToNode>;
  using RaftType = raft::Raft<consensus::LedgerEnclave, NodeToNode>;
  using PbftConsensusType = pbft::Pbft<consensus::LedgerEnclave, NodeToNode>;

  template <typename T>
  class StateMachine
  {
    std::atomic<T> s;

  public:
    StateMachine(T s) : s(s) {}
    void expect(T s) const
    {
      auto state = this->s.load();
      if (s != state)
      {
        throw std::logic_error(
          fmt::format("State is {}, but expected {}", state, s));
      }
    }

    bool check(T s) const
    {
      return s == this->s.load();
    }

    void advance(T s)
    {
      LOG_DEBUG_FMT("Advancing to state {} (from {})", s, this->s.load());
      this->s.store(s);
    }
  };

  class NodeState : public ccf::AbstractNodeState
  {
  private:
    template <typename T>
    using Result = std::pair<T, bool>;

    template <typename T>
    static Result<T> Success(T&& v)
    {
      return {std::forward<T>(v), true};
    }

    template <typename T>
    static Result<T> Fail()
    {
      return {{}, false};
    }

    template <typename T>
    static Result<T> Fail(const char* s)
    {
      LOG_DEBUG_FMT(s);
      return {{}, false};
    }

    //
    // this node's core state
    //
    StateMachine<State> sm;
    SpinLock lock;

    NodeId self;
    tls::KeyPairPtr node_sign_kp;
    tls::KeyPairPtr node_encrypt_kp;
    std::vector<uint8_t> node_cert;
    std::vector<uint8_t> quote;
    CodeDigest node_code_id;

    //
    // kv store, replication, and I/O
    //
    ringbuffer::AbstractWriterFactory& writer_factory;
    ringbuffer::WriterPtr to_host;
    consensus::Config consensus_config;

    NetworkState& network;

    std::shared_ptr<kv::Consensus> consensus;
    std::shared_ptr<enclave::RPCMap> rpc_map;
    std::shared_ptr<NodeToNode> n2n_channels;
    std::shared_ptr<Forwarder<NodeToNode>> cmd_forwarder;
    std::shared_ptr<enclave::RPCSessions> rpcsessions;
    ccf::Notifier& notifier;
    Timers& timers;

    std::shared_ptr<kv::TxHistory> history;
    std::shared_ptr<kv::AbstractTxEncryptor> encryptor;

    ShareManager share_manager;

    //
    // join protocol
    //
    std::shared_ptr<Timer> join_timer;

    //
    // recovery
    //
    NodeInfoNetwork node_info_network;
    std::shared_ptr<kv::Store> recovery_store;
    std::shared_ptr<kv::TxHistory> recovery_history;
    std::shared_ptr<kv::AbstractTxEncryptor> recovery_encryptor;
    kv::Version recovery_v;
    crypto::Sha256Hash recovery_root;
    std::vector<kv::Version> term_history;
    kv::Version last_recovered_commit_idx = 1;
    std::list<RecoveredLedgerSecret> recovery_ledger_secrets;

    consensus::Index ledger_idx = 0;

  public:
    NodeState(
      ringbuffer::AbstractWriterFactory& writer_factory,
      NetworkState& network,
      std::shared_ptr<enclave::RPCSessions> rpcsessions,
      ccf::Notifier& notifier,
      Timers& timers,
      ShareManager& share_manager) :
      sm(State::uninitialized),
      self(INVALID_ID),
      node_sign_kp(tls::make_key_pair()),
      node_encrypt_kp(tls::make_key_pair()),
      writer_factory(writer_factory),
      to_host(writer_factory.create_writer_to_outside()),
      network(network),
      rpcsessions(rpcsessions),
      notifier(notifier),
      timers(timers),
      share_manager(share_manager)
    {
      ::EverCrypt_AutoConfig2_init();
    }

    //
    // funcs in state "uninitialized"
    //
    void initialize(
      const consensus::Config& consensus_config_,
      std::shared_ptr<NodeToNode> n2n_channels_,
      std::shared_ptr<enclave::RPCMap> rpc_map_,
      std::shared_ptr<Forwarder<NodeToNode>> cmd_forwarder_)
    {
      std::lock_guard<SpinLock> guard(lock);
      sm.expect(State::uninitialized);

      consensus_config = consensus_config_;
      n2n_channels = n2n_channels_;
      // Capture rpc_map to pass to pbft for frontend execution
      rpc_map = rpc_map_;
      cmd_forwarder = cmd_forwarder_;
      sm.advance(State::initialized);
    }

    //
    // funcs in state "initialized"
    //
    auto create(const CreateNew::In& args)
    {
      std::lock_guard<SpinLock> guard(lock);
      sm.expect(State::initialized);

      create_node_cert(args.config);
      open_node_frontend();

#ifdef GET_QUOTE
      if (network.consensus_type != ConsensusType::PBFT)
      {
        auto quote_opt = QuoteGenerator::get_quote(node_cert);
        if (!quote_opt.has_value())
        {
          return Fail<CreateNew::Out>("Quote could not be retrieved");
        }
        quote = quote_opt.value();
        auto node_code_id_opt = QuoteGenerator::get_code_id(quote);
        if (!node_code_id_opt.has_value())
        {
          return Fail<CreateNew::Out>(
            "Code ID could not be retrieved from quote");
        }
        node_code_id = node_code_id_opt.value();
      }
#endif

      switch (args.start_type)
      {
        case StartType::New:
        {
          network.identity =
            std::make_unique<NetworkIdentity>("CN=CCF Network");

          network.ledger_secrets = std::make_shared<LedgerSecrets>();
          network.ledger_secrets->init();

          network.encryption_key = std::make_unique<NetworkEncryptionKey>(
            tls::create_entropy()->random(crypto::BoxKey::KEY_SIZE));

          self = 0; // The first node id is always 0

          setup_encryptor(network.consensus_type);
          setup_consensus(network.consensus_type, args.config);
          setup_history();

          // Become the primary and force replication
          consensus->force_become_primary();

          // Open member frontend for members to configure and open the
          // network
          open_member_frontend();

          if (!create_and_send_request(args, quote))
          {
            return Fail<CreateNew::Out>(
              "Genesis transaction could not be committed");
          }

          accept_network_tls_connections(args.config);

          reset_quote();
          sm.advance(State::partOfNetwork);

          return Success<CreateNew::Out>(
            {node_cert,
             network.identity->cert,
             get_network_encryption_key_public_pem()});
        }
        case StartType::Join:
        {
          // TLS connections are not endorsed by the network until the node
          // has joined
          accept_node_tls_connections();

          sm.advance(State::pending);

          return Success<CreateNew::Out>({node_cert});
        }
        case StartType::Recover:
        {
          node_info_network = args.config.node_info_network;

          network.identity =
            std::make_unique<NetworkIdentity>("CN=CCF Network");
          network.ledger_secrets = std::make_shared<LedgerSecrets>();
          network.encryption_key = std::make_unique<NetworkEncryptionKey>(
            tls::create_entropy()->random(crypto::BoxKey::KEY_SIZE));

          setup_history();

          // It is necessary to give an encryptor to the store for it to
          // deserialise the public domain when recovering the public ledger.
          // Once the public recovery is complete, the existing encryptor is
          // replaced with a new one initialised with recovered ledger secrets.
          setup_encryptor(network.consensus_type);

          setup_recovery_hook();

          // Accept members connections for members to finish recovery once
          // the public ledger has been read
          open_member_frontend();

          accept_network_tls_connections(args.config);

          sm.advance(State::readingPublicLedger);

          return Success<CreateNew::Out>(
            {node_cert,
             network.identity->cert,
             get_network_encryption_key_public_pem()});
        }
        default:
        {
          throw std::logic_error(fmt::format(
            "Node was started in unknown mode {}", args.start_type));
        }
      }
    }

    //
    // funcs in state "pending"
    //
    void initiate_join(const Join::In& args)
    {
      auto network_ca =
        std::make_shared<tls::CA>(args.config.joining.network_cert);
      auto join_client_cert = std::make_unique<tls::Cert>(
        network_ca, node_cert, node_sign_kp->private_key_pem());

      // Create RPC client and connect to remote node
      auto join_client =
        rpcsessions->create_client(std::move(join_client_cert));

      join_client->connect(
        args.config.joining.target_host,
        args.config.joining.target_port,
        [this, args](
          http_status status,
          http::HeaderMap&& headers,
          std::vector<uint8_t>&& data) {
          std::lock_guard<SpinLock> guard(lock);
          if (!sm.check(State::pending))
          {
            return false;
          }

          if (status != HTTP_STATUS_OK)
          {
            LOG_FAIL_FMT(
              "An error occurred while joining the network: {} {}{}",
              status,
              http_status_str(status),
              data.empty() ?
                "" :
                fmt::format("  '{}'", std::string(data.begin(), data.end())));
            return false;
          }

          auto j = jsonrpc::unpack(data, jsonrpc::Pack::Text);

          JoinNetworkNodeToNode::Out resp;
          try
          {
            resp = j.get<JoinNetworkNodeToNode::Out>();
          }
          catch (const std::exception& e)
          {
            LOG_FAIL_FMT(
              "An error occurred while parsing the join network response: {}",
              j.dump());
            return false;
          }

          // Set network secrets, node id and become part of network.
          if (resp.node_status == NodeStatus::TRUSTED)
          {
            network.identity =
              std::make_unique<NetworkIdentity>(resp.network_info.identity);
            network.ledger_secrets =
              std::make_shared<LedgerSecrets>(resp.network_info.ledger_secrets);
            network.encryption_key = std::make_unique<NetworkEncryptionKey>(
              std::move(resp.network_info.encryption_key));

            self = resp.node_id;

            if (resp.consensus_type != network.consensus_type)
            {
              throw std::logic_error(fmt::format(
                "Enclave initiated with consensus type {} but target node "
                "responded with consensus {}",
                network.consensus_type,
                resp.consensus_type));
            }

            setup_encryptor(resp.consensus_type);
            setup_consensus(resp.consensus_type, args.config, resp.public_only);
            setup_history();

            open_member_frontend();

            accept_network_tls_connections(args.config);

            if (resp.public_only)
            {
              last_recovered_commit_idx = resp.last_recovered_commit_idx;
              setup_recovery_hook();
              sm.advance(State::partOfPublicNetwork);
            }
            else
            {
              reset_quote();
              sm.advance(State::partOfNetwork);
            }

            join_timer.reset();

            LOG_INFO_FMT(
              "Node has now joined the network as node {}: {}",
              self,
              (resp.public_only ? "public only" : "all domains"));
          }
          else if (resp.node_status == NodeStatus::PENDING)
          {
            LOG_INFO_FMT(
              "Node {} is waiting for votes of members to be trusted",
              resp.node_id);
          }

          return true;
        });

      // Send RPC request to remote node to join the network.
      JoinNetworkNodeToNode::In join_params;

      join_params.node_info_network = args.config.node_info_network;
      join_params.public_encryption_key =
        node_encrypt_kp->public_key_pem().raw();
      join_params.quote = quote;
      join_params.consensus_type = network.consensus_type;

      LOG_DEBUG_FMT(
        "Sending join request to {}:{}",
        args.config.joining.target_host,
        args.config.joining.target_port);

      const auto body = jsonrpc::pack(join_params, jsonrpc::Pack::Text);

      http::Request r(
        fmt::format("/{}/{}", ccf::Actors::NODES, ccf::NodeProcs::JOIN));
      r.set_header(
        http::headers::CONTENT_TYPE, http::headervalues::contenttype::JSON);
      r.set_body(&body);

      join_client->send_request(r.build_request());
    }

    void join(const Join::In& args)
    {
      std::lock_guard<SpinLock> guard(lock);
      sm.expect(State::pending);

      initiate_join(args);

      join_timer = timers.new_timer(
        std::chrono::milliseconds(args.config.joining.join_timer),
        [this, args]() {
          if (sm.check(State::pending))
          {
            initiate_join(args);
            return true;
          }
          return false;
        });
      join_timer->start();
    }

    //
    // funcs in state "readingPublicLedger"
    //
    void start_ledger_recovery()
    {
      std::lock_guard<SpinLock> guard(lock);
      sm.expect(State::readingPublicLedger);
      LOG_INFO_FMT("Start public recovery");
      read_ledger_idx(++ledger_idx);
    }

    void recover_public_ledger_entry(const std::vector<uint8_t>& ledger_entry)
    {
      std::lock_guard<SpinLock> guard(lock);
      sm.expect(State::readingPublicLedger);

      LOG_DEBUG_FMT(
        "Deserialising public ledger entry ({})", ledger_entry.size());

      // When reading the public ledger, deserialise in the real store
      auto result = network.tables->deserialise(ledger_entry, true);
      if (result == kv::DeserialiseSuccess::FAILED)
      {
        LOG_FAIL_FMT("Failed to deserialise entry in public ledger");
        network.tables->rollback(ledger_idx - 1);
        recover_public_ledger_end_unsafe();
        return;
      }

      // If the ledger entry is a signature, it is safe to compact the store
      if (result == kv::DeserialiseSuccess::PASS_SIGNATURE)
      {
        network.tables->compact(ledger_idx);
        kv::Tx tx;
        GenesisGenerator g(network, tx);
        auto last_sig = g.get_last_signature();
        if (last_sig.has_value())
        {
          LOG_DEBUG_FMT(
            "Read signature at {} for term {}", ledger_idx, last_sig->term);
          // Initial transactions, before the first signature, must have
          // happened in the first signature's term (eg - if the first
          // signature is at idx 20 in term 4, then transactions 1->19 must
          // also have been in term 4). The brief justification is that while
          // the first node may start in an arbitrarily high term (it does not
          // necessarily start in term 1), it cannot _change_ term before a
          // valid signature.
          const auto term_start_idx =
            term_history.empty() ? 1 : last_recovered_commit_idx + 1;
          for (auto i = term_history.size(); i < last_sig->term; ++i)
          {
            term_history.push_back(term_start_idx);
          }
          last_recovered_commit_idx = ledger_idx;
        }
        else
        {
          throw std::logic_error("Invalid signature");
        }
      }

      read_ledger_idx(++ledger_idx);
    }

    void recover_public_ledger_end_unsafe()
    {
      sm.expect(State::readingPublicLedger);

      // When reaching the end of the public ledger, truncate to last signed
      // index and promote network secrets to this index
      kv::Tx tx;
      GenesisGenerator g(network, tx);

      network.tables->rollback(last_recovered_commit_idx);
      ledger_truncate(last_recovered_commit_idx);
      LOG_INFO_FMT(
        "End of public ledger recovery - Truncating ledger to last signed "
        "index: {}",
        last_recovered_commit_idx);

      network.ledger_secrets->init(last_recovered_commit_idx + 1);
      setup_encryptor(network.consensus_type);

      g.create_service(network.identity->cert, last_recovered_commit_idx + 1);

      g.retire_active_nodes();

      self = g.add_node({node_info_network,
                         node_cert,
                         quote,
                         node_encrypt_kp->public_key_pem().raw(),
                         NodeStatus::PENDING});

      LOG_INFO_FMT("Deleted previous nodes and added self as {}", self);

      kv::Version index = 0;
      kv::Term term = 0;
      kv::Version global_commit = 0;

      auto ls = g.get_last_signature();
      if (ls.has_value())
      {
        auto s = ls.value();
        index = s.index;
        term = s.term;
        global_commit = s.commit;
      }

      auto h = dynamic_cast<MerkleTxHistory*>(history.get());
      if (h)
      {
        h->set_node_id(self);
      }

      setup_raft(true);

      LOG_DEBUG_FMT(
        "Restarting Raft at index: {} term: {} commit_idx {}",
        index,
        term,
        global_commit);
      consensus->force_become_primary(index, term, term_history, index);

      // Sets itself as trusted
      g.trust_node(self);

#ifdef GET_QUOTE
      if (network.consensus_type != ConsensusType::PBFT)
      {
        g.trust_node_code_id(node_code_id);
      }
#endif

      if (g.finalize() != kv::CommitSuccess::OK)
      {
        throw std::logic_error(
          "Could not commit transaction when starting recovered public "
          "network");
      }

      sm.advance(State::partOfPublicNetwork);
    }

    //
    // funcs in state "readingPrivateLedger"
    //
    void recover_private_ledger_entry(const std::vector<uint8_t>& ledger_entry)
    {
      std::lock_guard<SpinLock> guard(lock);
      sm.expect(State::readingPrivateLedger);

      LOG_INFO_FMT(
        "Deserialising private ledger entry ({})", ledger_entry.size());

      // When reading the private ledger, deserialise in the recovery store
      auto result = recovery_store->deserialise(ledger_entry);
      if (result == kv::DeserialiseSuccess::FAILED)
      {
        LOG_FAIL_FMT("Failed to deserialise entry in private ledger");
        recovery_store->rollback(ledger_idx - 1);
        recover_private_ledger_end_unsafe();
        return;
      }

      if (result == kv::DeserialiseSuccess::PASS_SIGNATURE)
      {
        recovery_store->compact(ledger_idx);
      }

      if (recovery_store->current_version() == recovery_v)
      {
        LOG_INFO_FMT("Reached recovery final version at {}", recovery_v);
        recover_private_ledger_end_unsafe();
      }
      else
      {
        read_ledger_idx(++ledger_idx);
      }
    }

    void recover_private_ledger_end_unsafe()
    {
      sm.expect(State::readingPrivateLedger);

      // When reaching the end of the private ledger, make sure the same
      // ledger has been read and swap in private state
      auto h = dynamic_cast<MerkleTxHistory*>(recovery_history.get());
      if (h->get_replicated_state_root() != recovery_root)
      {
        throw std::logic_error(
          "Root of public store does not match root of private store");
      }

      network.tables->swap_private_maps(*recovery_store.get());
      recovery_store.reset();

      // Raft should deserialise all security domains when network is opened
      consensus->enable_all_domains();

      // On backups, resume replication
      if (!consensus->is_primary())
      {
        consensus->resume_replication();
      }

      // Open the service
      if (consensus->is_primary())
      {
        kv::Tx tx;

        // Shares for the new ledger secret can only be issued now, once the
        // previous ledger secrets have been recovered
        share_manager.issue_shares_on_recovery(
          tx, last_recovered_commit_idx + 1);
        GenesisGenerator g(network, tx);
        if (!g.open_service())
        {
          throw std::logic_error("Service could not be opened");
        }

        if (g.finalize() != kv::CommitSuccess::OK)
        {
          throw std::logic_error(
            "Could not commit transaction when finishing network recovery");
        }
      }

      reset_recovery_hook();
      reset_quote();
      sm.advance(State::partOfNetwork);
    }

    //
    // funcs in state "readingPublicLedger" or "readingPrivateLedger"
    //
    void recover_ledger_end()
    {
      std::lock_guard<SpinLock> guard(lock);

      if (is_reading_public_ledger())
      {
        recover_public_ledger_end_unsafe();
      }
      else if (is_reading_private_ledger())
      {
        recover_private_ledger_end_unsafe();
      }
      else
      {
        throw std::logic_error(
          "Cannot end ledger recovery if not reading public or private "
          "ledger");
      }
    }

    //
    // funcs in state "partOfPublicNetwork"
    //
    void setup_private_recovery_store()
    {
      // Setup recovery store by cloning tables of store
      recovery_store = std::make_shared<kv::Store>();
      recovery_store->clone_schema(*network.tables);
      Signatures* recovery_signature_map =
        recovery_store->get<Signatures>(Tables::SIGNATURES);
      Nodes* recovery_nodes_map = recovery_store->get<Nodes>(Tables::NODES);

      recovery_history = std::make_shared<MerkleTxHistory>(
        *recovery_store.get(),
        self,
        *node_sign_kp,
        *recovery_signature_map,
        *recovery_nodes_map);

#ifdef USE_NULL_ENCRYPTOR
      recovery_encryptor = std::make_shared<kv::NullTxEncryptor>();
#else
      if (network.consensus_type == ConsensusType::PBFT)
      {
        recovery_encryptor =
          std::make_shared<PbftTxEncryptor>(network.ledger_secrets, true);
      }
      else if (network.consensus_type == ConsensusType::RAFT)
      {
        recovery_encryptor =
          std::make_shared<RaftTxEncryptor>(network.ledger_secrets, true);
        recovery_encryptor->set_iv_id(self); // RaftEncryptor uses node ID as iv
      }
      else
      {
        throw std::logic_error(
          "Unknown consensus type " + std::to_string(network.consensus_type));
      }
#endif

      recovery_store->set_history(recovery_history);
      recovery_store->set_encryptor(recovery_encryptor);

      // Record real store version and root
      recovery_v = network.tables->current_version();
      auto h = dynamic_cast<MerkleTxHistory*>(history.get());
      recovery_root = h->get_replicated_state_root();

      LOG_DEBUG_FMT("Recovery store successfully setup: {}", recovery_v);
    }

    bool accept_recovery(kv::Tx& tx) override
    {
      std::lock_guard<SpinLock> guard(lock);
      sm.expect(State::partOfPublicNetwork);

      GenesisGenerator g(network, tx);
      share_manager.clear_submitted_recovery_shares(tx);
      return g.service_wait_for_shares();
    }

<<<<<<< HEAD
    void finish_recovery(
      kv::Tx& tx, const std::vector<kv::Version>& restored_versions)
=======
    void initiate_private_recovery(kv::Tx& tx) override
>>>>>>> 88db1933
    {
      std::lock_guard<SpinLock> guard(lock);
      sm.expect(State::partOfPublicNetwork);

      auto restored_versions =
        share_manager.restore_recovery_shares_info(tx, recovery_ledger_secrets);

      LOG_INFO_FMT("Initiating end of recovery (primary)");

      // Emit signature to certify transactions that happened on public
      // network
      history->emit_signature();

      for (auto const& v : restored_versions)
      {
        broadcast_ledger_secret(
          tx, network.ledger_secrets->get_secret(v).value(), v, true);
      }

      // Setup new temporary store and record current version/root
      setup_private_recovery_store();

      // Start reading private security domain of ledger
      ledger_idx = 0;
      read_ledger_idx(++ledger_idx);

      recovery_ledger_secrets.clear();
      sm.advance(State::readingPrivateLedger);
    }

    //
    // funcs in state "partOfNetwork" or "partOfPublicNetwork"
    //
    void tick(std::chrono::milliseconds elapsed)
    {
      if (
        !sm.check(State::partOfNetwork) &&
        !sm.check(State::partOfPublicNetwork))
        return;

      consensus->periodic(elapsed);
    }

    void tick_end()
    {
      if (
        !sm.check(State::partOfNetwork) &&
        !sm.check(State::partOfPublicNetwork))
        return;

      consensus->periodic_end();
    }

    void node_msg(const std::vector<uint8_t>& data)
    {
      // Only process messages once part of network
      if (
        !sm.check(State::partOfNetwork) &&
        !sm.check(State::partOfPublicNetwork))
      {
        return;
      }

      OArray oa(std::move(data));

      Header header;
      NodeMsgType msg_type =
        serialized::overlay<NodeMsgType>(oa.data(), oa.size());

      switch (msg_type)
      {
        case channel_msg:
          n2n_channels->recv_message(std::move(oa));
          break;
        case consensus_msg:
          consensus->recv_message(std::move(oa));
          break;

        default:
        {}
      }
    }

    //
    // always available
    //
    bool is_primary() const override
    {
      return (
        sm.check(State::partOfNetwork) &&
        sm.check(State::partOfPublicNetwork) && consensus->is_primary());
    }

    bool is_part_of_network() const override
    {
      return sm.check(State::partOfNetwork);
    }

    bool is_reading_public_ledger() const override
    {
      return sm.check(State::readingPublicLedger);
    }

    bool is_reading_private_ledger() const override
    {
      return sm.check(State::readingPrivateLedger);
    }

    bool is_part_of_public_network() const override
    {
      return sm.check(State::partOfPublicNetwork);
    }

    bool open_network(kv::Tx& tx) override
    {
      GenesisGenerator g(network, tx);
      return g.open_service();
    }

    bool rekey_ledger(kv::Tx& tx) override
    {
      std::lock_guard<SpinLock> guard(lock);
      sm.expect(State::partOfNetwork);

      // Because submitted recovery shares are encrypted with the latest ledger
      // secret, it is not possible to rekey the ledger if the service is in
      // that state.
      GenesisGenerator g(network, tx);
      if (
        g.get_service_status().value() ==
        ServiceStatus::WAITING_FOR_RECOVERY_SHARES)
      {
        LOG_FAIL_FMT(
<<<<<<< HEAD
          "Ledger could not be rekeyed while the service is waiting for "
          "recovery shares");
=======
          "Cannot rekey ledger while the service is waiting for recovery "
          "shares");
>>>>>>> 88db1933
        return false;
      }

      // Effects of ledger rekey are only observed from the next transaction,
      // once the local hook on the secrets table has been triggered.

      auto new_ledger_secret = LedgerSecret();
      share_manager.issue_shares_on_rekey(tx, new_ledger_secret);
      broadcast_ledger_secret(tx, new_ledger_secret);

      return true;
    }

    void node_quotes(
      kv::Tx& tx,
      GetQuotes::Out& result,
      const std::optional<std::set<NodeId>>& filter) override
    {
      auto nodes_view = tx.get_view(network.nodes);

      nodes_view->foreach([&result, &filter, this](
                            const NodeId& nid, const NodeInfo& ni) {
        if (!filter.has_value() || (filter->find(nid) != filter->end()))
        {
          if (ni.status == ccf::NodeStatus::TRUSTED)
          {
            GetQuotes::Quote q;
            q.node_id = nid;
            q.raw = fmt::format("{:02x}", fmt::join(ni.quote, ""));

#ifdef GET_QUOTE
            if (this->network.consensus_type != ConsensusType::PBFT)
            {
              auto code_id_opt = QuoteGenerator::get_code_id(ni.quote);
              if (!code_id_opt.has_value())
              {
                q.error = fmt::format("Failed to retrieve code ID from quote");
              }
              else
              {
                q.mrenclave =
                  fmt::format("{:02x}", fmt::join(code_id_opt.value(), ""));
              }
            }
#endif
            result.quotes.push_back(q);
          }
        }
        return true;
      });
    };

<<<<<<< HEAD
    void restore_ledger_secrets(kv::Tx& tx) override
    {
      finish_recovery(
        tx,
        share_manager.restore_recovery_shares_info(
          tx, recovery_ledger_secrets));

      recovery_ledger_secrets.clear();
    }

=======
>>>>>>> 88db1933
    NodeId get_node_id() const override
    {
      return self;
    }

  private:
    tls::SubjectAltName get_subject_alt_name(const CCFConfig& config)
    {
      // If a domain is passed at node creation, record domain in SAN for node
      // hostname authentication over TLS. Otherwise, record IP in SAN.
      bool san_is_ip = config.domain.empty();
      return {san_is_ip ? config.node_info_network.rpchost : config.domain,
              san_is_ip};
    }

    void create_node_cert(const CCFConfig& config)
    {
      node_cert =
        node_sign_kp->self_sign("CN=CCF node", get_subject_alt_name(config));
    }

    void accept_node_tls_connections()
    {
      // Accept TLS connections, presenting self-signed (i.e. non-endorsed) node
      // certificate. Once the node is part of the network, this certificate
      // should be replaced with network-endorsed counterpart
      rpcsessions->set_cert(node_cert, node_sign_kp->private_key_pem());
      LOG_INFO_FMT("Node TLS connections now accepted");
    }

    void accept_network_tls_connections(const CCFConfig& config)
    {
      // Accept TLS connections, presenting node certificate signed by network
      // certificate
      auto nw = tls::make_key_pair({network.identity->priv_key});

      auto endorsed_node_cert = nw->sign_csr(
        node_sign_kp->create_csr(fmt::format("CN=CCF node {}", self)),
        fmt::format("CN={}", "CCF Network"),
        get_subject_alt_name(config));

      rpcsessions->set_cert(
        endorsed_node_cert, node_sign_kp->private_key_pem());
      LOG_INFO_FMT("Network TLS connections now accepted");
    }

    void open_frontend(ccf::ActorsType actor)
    {
      auto fe = rpc_map->find(actor);
      if (!fe.has_value())
      {
        throw std::logic_error(
          fmt::format("Cannot open {} frontend", (int)actor));
      }
      fe.value()->open();
    }

    void open_node_frontend()
    {
      open_frontend(ActorsType::nodes);
    }

    void open_member_frontend()
    {
      open_frontend(ActorsType::members);
    }

    void open_user_frontend()
    {
      open_frontend(ActorsType::users);
    }

    void broadcast_ledger_secret(
      kv::Tx& tx,
      const LedgerSecret& secret,
      kv::Version version = kv::NoVersion,
      bool exclude_self = false)
    {
      GenesisGenerator g(network, tx);
      auto secrets_view = tx.get_view(network.secrets);

      auto trusted_nodes = g.get_trusted_nodes(
        exclude_self ? std::make_optional(self) : std::nullopt);

      ccf::EncryptedLedgerSecrets secret_set;
      secret_set.primary_public_encryption_key =
        node_encrypt_kp->public_key_pem().raw();

      for (auto [nid, ni] : trusted_nodes)
      {
        ccf::EncryptedLedgerSecret secret_for_node;
        secret_for_node.node_id = nid;

        // Encrypt secrets with a shared secret derived from backup public
        // key
        auto backup_pubk = tls::make_public_key(ni.encryption_pub_key);
        crypto::KeyAesGcm backup_shared_secret(
          tls::KeyExchangeContext(node_encrypt_kp, backup_pubk)
            .compute_shared_secret());

        crypto::GcmCipher gcmcipher(secret.master.size());
        auto iv = tls::create_entropy()->random(gcmcipher.hdr.get_iv().n);
        std::copy(iv.begin(), iv.end(), gcmcipher.hdr.iv);

        backup_shared_secret.encrypt(
          iv, secret.master, nullb, gcmcipher.cipher.data(), gcmcipher.hdr.tag);

        secret_for_node.encrypted_secret = gcmcipher.serialise();
        secret_set.secrets.emplace_back(std::move(secret_for_node));
      }

      secrets_view->put(version, secret_set);
    }

    std::vector<uint8_t> serialize_create_request(
      const CreateNew::In& args, const std::vector<uint8_t>& quote)
    {
      CreateNetworkNodeToNode::In create_params;

      for (auto& m_info : args.config.genesis.members_info)
      {
        create_params.members_info.push_back(m_info);
      }

      create_params.gov_script = args.config.genesis.gov_script;
      create_params.node_cert = node_cert;
      create_params.network_cert = network.identity->cert;
      create_params.quote = quote;
      create_params.public_encryption_key =
        node_encrypt_kp->public_key_pem().raw();
      create_params.code_digest =
        std::vector<uint8_t>(std::begin(node_code_id), std::end(node_code_id));
      create_params.node_info_network = args.config.node_info_network;
      create_params.consensus_type = network.consensus_type;
      create_params.recovery_threshold = args.config.genesis.recovery_threshold;

      const auto body = jsonrpc::pack(create_params, jsonrpc::Pack::Text);

      http::Request request(
        fmt::format("/{}/{}", ccf::Actors::MEMBERS, ccf::MemberProcs::CREATE));
      request.set_header(
        http::headers::CONTENT_TYPE, http::headervalues::contenttype::JSON);

      request.set_body(&body);
      http::sign_request(request, node_sign_kp);

      return request.build_request();
    }

    bool parse_create_response(const std::vector<uint8_t>& response)
    {
      http::SimpleResponseProcessor processor;
      http::ResponseParser parser(processor);

      const auto parsed_count =
        parser.execute(response.data(), response.size());
      if (parsed_count != response.size())
      {
        LOG_FAIL_FMT(
          "Tried to parse {} response bytes, actually parsed {}",
          response.size(),
          parsed_count);
        return false;
      }

      if (processor.received.size() != 1)
      {
        LOG_FAIL_FMT(
          "Expected single message, found {}", processor.received.size());
        return false;
      }

      const auto& r = processor.received.front();

      if (r.status != HTTP_STATUS_OK)
      {
        LOG_FAIL_FMT(
          "Create response is error: {} {}",
          r.status,
          http_status_str(r.status));
        return false;
      }

      const auto body = jsonrpc::unpack(r.body, jsonrpc::Pack::Text);
      if (!body.is_boolean())
      {
        LOG_FAIL_FMT(
          "Expected boolean body in create response: {}", body.dump());
        return false;
      }

      return body;
    }

    bool send_create_request(const std::vector<uint8_t>& packed)
    {
      auto node_session = std::make_shared<enclave::SessionContext>(
        enclave::InvalidSessionId, node_cert);
      auto ctx = enclave::make_rpc_context(node_session, packed);

      ctx->is_create_request = true;

      const auto actor_opt = http::extract_actor(*ctx);
      if (!actor_opt.has_value())
      {
        throw std::logic_error("Unable to get actor for create request");
      }

      const auto actor = rpc_map->resolve(actor_opt.value());
      auto handler = this->rpc_map->find(actor);
      if (!handler.has_value())
      {
        throw std::logic_error("Handler has no value");
      }
      auto frontend = handler.value();

      const auto response = frontend->process(ctx);
      if (!response.has_value())
      {
        return false;
      }

      return parse_create_response(response.value());
    }

    bool create_and_send_request(
      const CreateNew::In& args, const std::vector<uint8_t>& quote)
    {
      const auto create_success =
        send_create_request(serialize_create_request(args, quote));
      if (network.consensus_type == ConsensusType::PBFT)
      {
        return true;
      }
      else
      {
        return create_success;
      }
    }

    std::vector<uint8_t> get_network_encryption_key_public_pem()
    {
      return tls::PublicX25519::write(crypto::BoxKey::public_from_private(
                                        network.encryption_key->private_raw))
        .raw();
    }

    void reset_quote()
    {
      quote.clear();
      quote.shrink_to_fit();
    }

    void backup_finish_recovery()
    {
      if (!consensus->is_backup())
        return;

      sm.expect(State::partOfPublicNetwork);

      LOG_INFO_FMT("Initiating end of recovery (backup)");

      // Setup new temporary store and record current version/root
      setup_private_recovery_store();

      // Suspend consensus replication at recovery_v + 1 since this is called
      // from commit hook
      consensus->suspend_replication(recovery_v + 1);

      // Start reading private security domain of ledger
      ledger_idx = 0;
      read_ledger_idx(++ledger_idx);

      sm.advance(State::readingPrivateLedger);
    }

    void setup_basic_hooks()
    {
      // When a transaction that changes the configuration commits globally,
      // inform the host of any nodes that no longer need to be tracked.
      network.nodes.set_global_hook(
        [this](
          kv::Version version, const Nodes::State& s, const Nodes::Write& w) {
          for (auto& [node_id, ni] : w)
          {
            if (ni.value.status == NodeStatus::RETIRED)
              remove_node(node_id);
          }
        });

      network.service.set_global_hook([this](
                                        kv::Version version,
                                        const Service::State& s,
                                        const Service::Write& w) {
        if (w.at(0).value.status == ServiceStatus::OPEN)
        {
          this->consensus->set_f(1);
          open_user_frontend();
          LOG_INFO_FMT("Network is OPEN, now accepting user transactions");
        }
      });

      network.secrets.set_local_hook([this](
                                       kv::Version version,
                                       const Secrets::State& s,
                                       const Secrets::Write& w) {
        bool has_secrets = false;
        std::list<LedgerSecrets::VersionedLedgerSecret> restored_secrets;

        for (auto& [v, secret_set] : w)
        {
          for (auto& encrypted_secret_for_node : secret_set.value.secrets)
          {
            if (encrypted_secret_for_node.node_id == self)
            {
              crypto::GcmCipher gcmcipher;
              gcmcipher.deserialise(encrypted_secret_for_node.encrypted_secret);
              std::vector<uint8_t> plain_secret(gcmcipher.cipher.size());

              auto primary_pubk = tls::make_public_key(
                secret_set.value.primary_public_encryption_key);

              crypto::KeyAesGcm primary_shared_key(
                tls::KeyExchangeContext(node_encrypt_kp, primary_pubk)
                  .compute_shared_secret());

              if (!primary_shared_key.decrypt(
                    gcmcipher.hdr.get_iv(),
                    gcmcipher.hdr.tag,
                    gcmcipher.cipher,
                    nullb,
                    plain_secret.data()))
              {
                throw std::logic_error(
                  "Decryption of past network secrets failed");
              }

              has_secrets = true;

              // If the version key is NoVersion, we are rekeying. Use the
              // version passed to the hook instead. For recovery, the version
              // of the past secrets is passed as the key.
              kv::Version secret_version = (v == kv::NoVersion) ? version : v;

              if (is_part_of_public_network())
              {
                restored_secrets.push_back(
                  {secret_version, LedgerSecret(plain_secret)});
              }
              else
              {
                // When rekeying, set the encryption key for the next version
                // onward (for the backups to deserialise this transaction
                // with the old key). The encryptor is in charge of updating
                // the ledger secrets on global commit.
                encryptor->update_encryption_key(
                  secret_version + 1, plain_secret);
              }
            }
          }
        }

        // When recovering, trigger end of recovery protocol
        if (has_secrets && is_part_of_public_network())
        {
          restored_secrets.sort(
            [](
              const LedgerSecrets::VersionedLedgerSecret& a,
              const LedgerSecrets::VersionedLedgerSecret& b) {
              return a.version < b.version;
            });

          network.ledger_secrets->restore(std::move(restored_secrets));
          backup_finish_recovery();
        }
      });
    }

    kv::Version get_last_recovered_commit_idx() override
    {
      // On recovery, only one node recovers the public ledger and is thus aware
      // of the version at which the new ledger secret is applicable from. If
      // the primary changes while the network is public-only, the new primary
      // should also know at which version the new ledger secret is applicable
      // from.
      std::lock_guard<SpinLock> guard(lock);
      return last_recovered_commit_idx;
    }

    void setup_recovery_hook()
    {
      network.shares.set_local_hook(
        [this](
          kv::Version version, const Shares::State& s, const Shares::Write& w) {
          for (auto& [k, v] : w)
          {
            kv::Version ledger_secret_version;
            if (version == 1)
            {
              // Special case for the genesis transaction, which is applicable
              // from the very first transaction
              ledger_secret_version = 1;
            }
            else
            {
              // If the version is not set (rekeying), use the version
              // from the hook plus one. Otherwise (recovery), use the
              // version specified.
              ledger_secret_version =
                v.value.wrapped_latest_ledger_secret.version == kv::NoVersion ?
                (version + 1) :
                v.value.wrapped_latest_ledger_secret.version;
            }

            // No encrypted ledger secret are stored in the case of a pure
            // re-share (i.e. no ledger rekey).
            if (
              !v.value.encrypted_previous_ledger_secret.empty() ||
              ledger_secret_version == 1)
            {
              LOG_TRACE_FMT(
                "Adding one encrypted recovery ledger secret at {}",
                ledger_secret_version);

              recovery_ledger_secrets.push_back(
                {ledger_secret_version,
                 v.value.encrypted_previous_ledger_secret});
            }
          }
        });
    }

    void reset_recovery_hook()
    {
      network.shares.unset_local_hook();
    }

    void setup_n2n_channels()
    {
      n2n_channels->initialize(self, {network.identity->priv_key});
    }

    void setup_cmd_forwarder()
    {
      cmd_forwarder->initialize(self);
    }

    void setup_raft(bool public_only = false)
    {
      setup_n2n_channels();
      setup_cmd_forwarder();

      auto raft = std::make_unique<RaftType>(
        std::make_unique<raft::Adaptor<kv::Store, kv::DeserialiseSuccess>>(
          network.tables),
        std::make_unique<consensus::LedgerEnclave>(writer_factory),
        n2n_channels,
        self,
        std::chrono::milliseconds(consensus_config.raft_request_timeout),
        std::chrono::milliseconds(consensus_config.raft_election_timeout),
        public_only);

      consensus = std::make_shared<RaftConsensusType>(std::move(raft));

      network.tables->set_consensus(consensus);

      notifier.set_consensus(consensus);

      // When a node is added, even locally, inform the host so that it can
      // map the node id to a hostname and service and inform raft so that it
      // can add a new active configuration.
      network.nodes.set_local_hook(
        [this](
          kv::Version version, const Nodes::State& s, const Nodes::Write& w) {
          auto configure = false;
          std::unordered_set<NodeId> configuration;

          for (auto& [node_id, ni] : w)
          {
            switch (ni.value.status)
            {
              case NodeStatus::PENDING:
              {
                // Pending nodes are not added to consensus until they are
                // trusted
                break;
              }
              case NodeStatus::TRUSTED:
              {
                add_node(node_id, ni.value.nodehost, ni.value.nodeport);
                configure = true;
                break;
              }
              case NodeStatus::RETIRED:
              {
                configure = true;
                break;
              }
              default:
              {}
            }
          }

          if (configure)
          {
            s.foreach([&](NodeId node_id, const Nodes::VersionV& v) {
              if (v.value.status == NodeStatus::TRUSTED)
                configuration.insert(node_id);
              return true;
            });
            consensus->add_configuration(version, move(configuration));
          }
        });

      setup_basic_hooks();
    }

    void setup_history()
    {
      // This function can be called once the node has started up and before
      // it has joined the service.
      history = std::make_shared<MerkleTxHistory>(
        *network.tables.get(),
        self,
        *node_sign_kp,
        network.signatures,
        network.nodes);

      network.tables->set_history(history);
    }

    void setup_encryptor(ConsensusType consensus_type)
    {
      // This function makes use of network secrets and should be called once
      // the node has joined the service (either via start_network() or
      // join_network())
#ifdef USE_NULL_ENCRYPTOR
      encryptor = std::make_shared<kv::NullTxEncryptor>();
#else
      if (network.consensus_type == ConsensusType::PBFT)
      {
        encryptor = std::make_shared<PbftTxEncryptor>(network.ledger_secrets);
      }
      else if (network.consensus_type == ConsensusType::RAFT)
      {
        encryptor = std::make_shared<RaftTxEncryptor>(network.ledger_secrets);
        encryptor->set_iv_id(self); // RaftEncryptor uses node ID as iv
      }
      else
      {
        throw std::logic_error(
          "Unknown consensus type " + std::to_string(consensus_type));
      }
#endif

      network.tables->set_encryptor(encryptor);
    }

    void setup_consensus(
      ConsensusType consensus_type,
      const CCFConfig& config,
      bool public_only = false)
    {
      if (consensus_type == ConsensusType::PBFT)
      {
        setup_pbft(config);
      }
      else if (consensus_type == ConsensusType::RAFT)
      {
        setup_raft(public_only);
      }
      else
      {
        throw std::logic_error(
          "Unknown consensus type " + std::to_string(consensus_type));
      }
    }

    void add_node(
      NodeId node, const std::string& hostname, const std::string& service)
    {
      if (node != self)
      {
        RINGBUFFER_WRITE_MESSAGE(
          ccf::add_node, to_host, node, hostname, service);
      }
    }

    void remove_node(NodeId node)
    {
      if (node != self)
      {
        RINGBUFFER_WRITE_MESSAGE(ccf::remove_node, to_host, node);
      }
    }

    void read_ledger_idx(consensus::Index idx)
    {
      RINGBUFFER_WRITE_MESSAGE(consensus::ledger_get, to_host, idx);
    }

    void ledger_truncate(consensus::Index idx)
    {
      RINGBUFFER_WRITE_MESSAGE(consensus::ledger_truncate, to_host, idx);
    }

    void setup_pbft(const CCFConfig& config)
    {
      setup_n2n_channels();

      consensus = std::make_shared<PbftConsensusType>(
        std::make_unique<pbft::Adaptor<kv::Store, kv::DeserialiseSuccess>>(
          network.tables),
        n2n_channels,
        self,
        config.signature_intervals.sig_max_tx,
        std::make_unique<consensus::LedgerEnclave>(writer_factory),
        rpc_map,
        rpcsessions,
        network.pbft_requests_map,
        network.pbft_pre_prepares_map,
        network.signatures,
        network.pbft_new_views_map,
        node_sign_kp->private_key_pem().str(),
        node_cert,
        consensus_config);

      network.tables->set_consensus(consensus);

      notifier.set_consensus(consensus);

      // When a node is added, even locally, inform the host so that it can
      // map the node id to a hostname and service and inform pbft
      network.nodes.set_local_hook(
        [this](
          kv::Version version, const Nodes::State& s, const Nodes::Write& w) {
          std::unordered_set<NodeId> configuration;
          for (auto& [node_id, ni] : w)
          {
            add_node(node_id, ni.value.nodehost, ni.value.nodeport);

            consensus->add_configuration(
              version,
              configuration,
              {node_id, ni.value.nodehost, ni.value.nodeport, ni.value.cert});
          }
        });

      setup_basic_hooks();
    }
  };
}<|MERGE_RESOLUTION|>--- conflicted
+++ resolved
@@ -846,12 +846,7 @@
       return g.service_wait_for_shares();
     }
 
-<<<<<<< HEAD
-    void finish_recovery(
-      kv::Tx& tx, const std::vector<kv::Version>& restored_versions)
-=======
     void initiate_private_recovery(kv::Tx& tx) override
->>>>>>> 88db1933
     {
       std::lock_guard<SpinLock> guard(lock);
       sm.expect(State::partOfPublicNetwork);
@@ -985,13 +980,8 @@
         ServiceStatus::WAITING_FOR_RECOVERY_SHARES)
       {
         LOG_FAIL_FMT(
-<<<<<<< HEAD
-          "Ledger could not be rekeyed while the service is waiting for "
-          "recovery shares");
-=======
           "Cannot rekey ledger while the service is waiting for recovery "
           "shares");
->>>>>>> 88db1933
         return false;
       }
 
@@ -1044,19 +1034,6 @@
       });
     };
 
-<<<<<<< HEAD
-    void restore_ledger_secrets(kv::Tx& tx) override
-    {
-      finish_recovery(
-        tx,
-        share_manager.restore_recovery_shares_info(
-          tx, recovery_ledger_secrets));
-
-      recovery_ledger_secrets.clear();
-    }
-
-=======
->>>>>>> 88db1933
     NodeId get_node_id() const override
     {
       return self;
