--- conflicted
+++ resolved
@@ -1607,12 +1607,8 @@
               {
                 auto plain_ledger_secret = LedgerSecretsBroadcast::decrypt(
                   node_encrypt_kp,
-<<<<<<< HEAD
-                  tls::make_public_key(primary_public_encryption_key),
-=======
                   std::make_shared<PublicKey_mbedTLS>(
-                    ledger_secret_set.primary_public_encryption_key),
->>>>>>> cd579253
+                    primary_public_encryption_key),
                   encrypted_ledger_secret.encrypted_secret);
 
                 // On rekey, the version is inferred from the version at which
