// Copyright (c) Microsoft Corporation. All rights reserved.
// Licensed under the Apache 2.0 License.
#pragma once

#include "consensus/aft/raft_consensus.h"
#include "consensus/ledger_enclave.h"
#include "crypto/symmetric_key.h"
#include "ds/logger.h"
#include "enclave/rpc_sessions.h"
#include "encryptor.h"
#include "entities.h"
#include "genesis_gen.h"
#include "history.h"
#include "hooks.h"
#include "network_state.h"
#include "node/jwt_key_auto_refresh.h"
#include "node/progress_tracker.h"
#include "node/rpc/serdes.h"
#include "node_to_node.h"
#include "rpc/frontend.h"
#include "rpc/member_frontend.h"
#include "rpc/serialization.h"
#include "secret_broadcast.h"
#include "secret_share.h"
#include "share_manager.h"
#include "snapshotter.h"
#include "tls/client.h"
#include "tls/entropy.h"

#ifdef USE_NULL_ENCRYPTOR
#  include "kv/test/null_encryptor.h"
#endif

#ifndef VIRTUAL_ENCLAVE
#  include "ccf_t.h"
#endif

#include <atomic>
#include <chrono>
#define FMT_HEADER_ONLY
#include <fmt/format.h>
#include <nlohmann/json.hpp>
#include <stdexcept>
#include <unordered_set>
#include <vector>

// Used by fmtlib to render ccf::State
namespace std
{
  std::ostream& operator<<(std::ostream& os, ccf::State s)
  {
    nlohmann::json j;
    to_json(j, s);
    return os << j.dump();
  }
}

namespace ccf
{
  using RaftConsensusType =
    aft::Consensus<consensus::LedgerEnclave, NodeToNode, Snapshotter>;
  using RaftType = aft::Aft<consensus::LedgerEnclave, NodeToNode, Snapshotter>;

  struct NodeCreateInfo
  {
    tls::Pem node_cert;
    tls::Pem network_cert;
  };

  template <typename T>
  class StateMachine
  {
    std::atomic<T> s;

  public:
    StateMachine(T s) : s(s) {}
    void expect(T s) const
    {
      auto state = this->s.load();
      if (s != state)
      {
        throw std::logic_error(
          fmt::format("State is {}, but expected {}", state, s));
      }
    }

    bool check(T s) const
    {
      return s == this->s.load();
    }

    T value() const
    {
      return this->s.load();
    }

    void advance(T s)
    {
      LOG_DEBUG_FMT("Advancing to state {} (from {})", s, this->s.load());
      this->s.store(s);
    }
  };

  void reset_data(std::vector<uint8_t>& data)
  {
    data.clear();
    data.shrink_to_fit();
  }

  class NodeState : public ccf::AbstractNodeState
  {
  private:
    //
    // this node's core state
    //
    StateMachine<State> sm;
    SpinLock lock;

    static constexpr NodeId invalid_node_id = -1;
    NodeId self = invalid_node_id;
    tls::KeyPairPtr node_sign_kp;
    tls::KeyPairPtr node_encrypt_kp;
    tls::Pem node_cert;
    std::vector<uint8_t> quote;
    CodeDigest node_code_id;

    //
    // kv store, replication, and I/O
    //
    ringbuffer::AbstractWriterFactory& writer_factory;
    ringbuffer::WriterPtr to_host;
    consensus::Config consensus_config;
    size_t sig_tx_interval;
    size_t sig_ms_interval;

    NetworkState& network;

    std::shared_ptr<kv::Consensus> consensus;
    std::shared_ptr<enclave::RPCMap> rpc_map;
    std::shared_ptr<NodeToNode> n2n_channels;
    std::shared_ptr<Forwarder<NodeToNode>> cmd_forwarder;
    std::shared_ptr<enclave::RPCSessions> rpcsessions;

    std::shared_ptr<kv::TxHistory> history;
    std::shared_ptr<ccf::ProgressTracker> progress_tracker;
    std::shared_ptr<ccf::ProgressTrackerStoreAdapter> tracker_store;
    std::shared_ptr<kv::AbstractTxEncryptor> encryptor;

    ShareManager& share_manager;
    std::shared_ptr<Snapshotter> snapshotter;

    //
    // recovery
    //
    NodeInfoNetwork node_info_network;
    std::shared_ptr<kv::Store> recovery_store;
    std::shared_ptr<kv::TxHistory> recovery_history;
    std::shared_ptr<kv::AbstractTxEncryptor> recovery_encryptor;

    kv::Version recovery_v;
    crypto::Sha256Hash recovery_root;
    std::vector<kv::Version> view_history;
    consensus::Index last_recovered_signed_idx = 1;
    std::list<RecoveredLedgerSecret> recovery_ledger_secrets;
    consensus::Index ledger_idx = 0;

    struct StartupSnapshotInfo
    {
      std::vector<uint8_t>& raw;
      consensus::Index seqno;
      consensus::Index evidence_seqno;

      bool has_evidence = false;
      // The snapshot to startup from (on join or recovery) is only valid once a
      // signature ledger entry confirms that the snapshot evidence was
      // committed
      bool is_evidence_committed = false;

      StartupSnapshotInfo(
        std::vector<uint8_t>& raw_,
        consensus::Index seqno_,
        consensus::Index evidence_seqno_) :
        raw(raw_),
        seqno(seqno_),
        evidence_seqno(evidence_seqno_)
      {}

      bool is_snapshot_verified()
      {
        return has_evidence && is_evidence_committed;
      }

      ~StartupSnapshotInfo()
      {
        reset_data(raw);
      }
    };
    std::unique_ptr<StartupSnapshotInfo> startup_snapshot_info = nullptr;

    void initialise_startup_snapshot(CCFConfig& config)
    {
      LOG_INFO_FMT(
        "Deserialising public snapshot ({})", config.startup_snapshot.size());
      kv::ConsensusHookPtrs hooks;
      auto rc = network.tables->deserialise_snapshot(
        config.startup_snapshot, hooks, &view_history, true);
      if (rc != kv::DeserialiseSuccess::PASS)
      {
        throw std::logic_error(
          fmt::format("Failed to apply public snapshot: {}", rc));
      }

      LOG_INFO_FMT(
        "Public snapshot deserialised at seqno {}",
        network.tables->current_version());

      ledger_idx = network.tables->current_version();
      last_recovered_signed_idx = ledger_idx;

      startup_snapshot_info = std::make_unique<StartupSnapshotInfo>(
        config.startup_snapshot,
        ledger_idx,
        config.startup_snapshot_evidence_seqno);
    }

    //
    // JWT key auto-refresh
    //
    std::shared_ptr<JwtKeyAutoRefresh> jwt_key_auto_refresh;

  public:
    NodeState(
      ringbuffer::AbstractWriterFactory& writer_factory,
      NetworkState& network,
      std::shared_ptr<enclave::RPCSessions> rpcsessions,
      ShareManager& share_manager) :
      sm(State::uninitialized),
      self(INVALID_ID),
      node_sign_kp(tls::make_key_pair()),
      node_encrypt_kp(tls::make_key_pair()),
      writer_factory(writer_factory),
      to_host(writer_factory.create_writer_to_outside()),
      network(network),
      rpcsessions(rpcsessions),
      share_manager(share_manager)
    {}

    //
    // funcs in state "uninitialized"
    //
    void initialize(
      const consensus::Config& consensus_config_,
      std::shared_ptr<NodeToNode> n2n_channels_,
      std::shared_ptr<enclave::RPCMap> rpc_map_,
      std::shared_ptr<Forwarder<NodeToNode>> cmd_forwarder_,
      size_t sig_tx_interval_,
      size_t sig_ms_interval_)
    {
      std::lock_guard<SpinLock> guard(lock);
      sm.expect(State::uninitialized);

      consensus_config = consensus_config_;
      n2n_channels = n2n_channels_;
      rpc_map = rpc_map_;
      cmd_forwarder = cmd_forwarder_;
      sig_tx_interval = sig_tx_interval_;
      sig_ms_interval = sig_ms_interval_;
      sm.advance(State::initialized);
    }

    //
    // funcs in state "initialized"
    //
    NodeCreateInfo create(StartType start_type, CCFConfig& config)
    {
      std::lock_guard<SpinLock> guard(lock);
      sm.expect(State::initialized);

      create_node_cert(config);
      open_frontend(ActorsType::nodes);

#ifdef GET_QUOTE
      auto quote_opt =
        QuoteGenerator::get_quote(node_sign_kp->public_key_pem());
      if (!quote_opt.has_value())
      {
        throw std::runtime_error("Quote could not be retrieved");
      }
      quote = quote_opt.value();
      auto node_code_id_opt = QuoteGenerator::get_code_id(quote);
      if (!node_code_id_opt.has_value())
      {
        throw std::runtime_error("Code ID could not be retrieved from quote");
      }
      node_code_id = node_code_id_opt.value();
#endif

      switch (start_type)
      {
        case StartType::New:
        {
          set_node_id(0); // The first node id is always 0
          network.identity =
            std::make_unique<NetworkIdentity>("CN=CCF Network");

          network.ledger_secrets = std::make_shared<LedgerSecrets>(self);
          network.ledger_secrets->init();

          setup_snapshotter(config.snapshot_tx_interval);
          setup_encryptor();
          setup_consensus();
          setup_progress_tracker();
          setup_history();

          // Become the primary and force replication
          consensus->force_become_primary();

          // Open member frontend for members to configure and open the
          // network
          open_frontend(ActorsType::members);

          if (!create_and_send_request(config, quote))
          {
            throw std::runtime_error(
              "Genesis transaction could not be committed");
          }

          accept_network_tls_connections(config);
          auto_refresh_jwt_keys(config);

          reset_data(quote);
          sm.advance(State::partOfNetwork);

          return {node_cert, network.identity->cert};
        }
        case StartType::Join:
        {
          // TLS connections are not endorsed by the network until the node
          // has joined
          accept_node_tls_connections();
          auto_refresh_jwt_keys(config);

          if (!config.startup_snapshot.empty())
          {
            setup_history();

            // It is necessary to give an encryptor to the store for it to
            // deserialise the public domain when recovering the public ledger
            network.ledger_secrets = std::make_shared<LedgerSecrets>();
            setup_encryptor();
            setup_snapshotter(config.snapshot_tx_interval);

            initialise_startup_snapshot(config);

            sm.advance(State::verifyingSnapshot);
          }
          else
          {
            sm.advance(State::pending);
          }

          return {node_cert, {}};
        }
        case StartType::Recover:
        {
          node_info_network = config.node_info_network;

          network.identity =
            std::make_unique<NetworkIdentity>("CN=CCF Network");
          network.ledger_secrets = std::make_shared<LedgerSecrets>();

          setup_history();

          // It is necessary to give an encryptor to the store for it to
          // deserialise the public domain when recovering the public ledger.
          // Once the public recovery is complete, the existing encryptor is
          // replaced with a new one initialised with the recovered ledger
          // secrets.
          setup_encryptor();

          setup_snapshotter(config.snapshot_tx_interval);
          bool from_snapshot = !config.startup_snapshot.empty();
          setup_recovery_hook(from_snapshot);

          if (from_snapshot)
          {
            initialise_startup_snapshot(config);
            snapshotter->set_last_snapshot_idx(ledger_idx);
          }

          accept_network_tls_connections(config);
          auto_refresh_jwt_keys(config);

          sm.advance(State::readingPublicLedger);
          return {node_cert, network.identity->cert};
        }
        default:
        {
          throw std::logic_error(
            fmt::format("Node was started in unknown mode {}", start_type));
        }
      }
    }

    //
    // funcs in state "pending"
    //
    void initiate_join(CCFConfig& config)
    {
      auto network_ca = std::make_shared<tls::CA>(config.joining.network_cert);
      auto join_client_cert = std::make_unique<tls::Cert>(
        network_ca, node_cert, node_sign_kp->private_key_pem());

      // Create RPC client and connect to remote node
      auto join_client =
        rpcsessions->create_client(std::move(join_client_cert));

      join_client->connect(
        config.joining.target_host,
        config.joining.target_port,
        [this, &config](
          http_status status, http::HeaderMap&&, std::vector<uint8_t>&& data) {
          std::lock_guard<SpinLock> guard(lock);
          if (!sm.check(State::pending))
          {
            return false;
          }

          if (status != HTTP_STATUS_OK)
          {
            LOG_FAIL_FMT(
              "An error occurred while joining the network: {} {}{}",
              status,
              http_status_str(status),
              data.empty() ?
                "" :
                fmt::format("  '{}'", std::string(data.begin(), data.end())));
            return false;
          }

          auto j = serdes::unpack(data, serdes::Pack::Text);

          JoinNetworkNodeToNode::Out resp;
          try
          {
            resp = j.get<JoinNetworkNodeToNode::Out>();
          }
          catch (const std::exception& e)
          {
            LOG_FAIL_FMT(
              "An error occurred while parsing the join network response");
            LOG_DEBUG_FMT(
              "An error occurred while parsing the join network response: {}",
              j.dump());
            return false;
          }

          // Set network secrets, node id and become part of network.
          if (resp.node_status == NodeStatus::TRUSTED)
          {
            set_node_id(resp.node_id);
            network.identity =
              std::make_unique<NetworkIdentity>(resp.network_info.identity);

            network.ledger_secrets = std::make_shared<LedgerSecrets>(
              self, std::move(resp.network_info.ledger_secrets));

            if (resp.network_info.consensus_type != network.consensus_type)
            {
              throw std::logic_error(fmt::format(
                "Enclave initiated with consensus type {} but target node "
                "responded with consensus {}",
                network.consensus_type,
                resp.network_info.consensus_type));
            }

<<<<<<< HEAD
            setup_snapshotter(config.snapshot_tx_interval);
            setup_encryptor(resp.network_info.public_only);
=======
            setup_encryptor();
>>>>>>> 32cc0ad9
            setup_consensus(resp.network_info.public_only);
            setup_progress_tracker();
            setup_history();

            if (startup_snapshot_info)
            {
              // It is only possible to deserialise the entire snapshot then,
              // once the ledger secrets have been passed in by the network
              LOG_DEBUG_FMT(
                "Deserialising snapshot ({})",
                startup_snapshot_info->raw.size());
              std::vector<kv::Version> view_history;
              kv::ConsensusHookPtrs hooks;
              auto rc = network.tables->deserialise_snapshot(
                startup_snapshot_info->raw,
                hooks,
                &view_history,
                resp.network_info.public_only);
              if (rc != kv::DeserialiseSuccess::PASS)
              {
                throw std::logic_error(
                  fmt::format("Failed to apply snapshot on join: {}", rc));
              }

              for (auto& hook : hooks)
              {
                hook->call(consensus.get());
              }

              auto tx = network.tables->create_read_only_tx();
              auto sig_view = tx.get_read_only_view(network.signatures);
              auto sig = sig_view->get(0);
              if (!sig.has_value())
              {
                throw std::logic_error(
                  fmt::format("No signatures found after applying snapshot"));
              }

              auto seqno = network.tables->current_version();
              consensus->init_as_backup(seqno, sig->view, view_history);

              if (!resp.network_info.public_only)
              {
                // Only clear snapshot if not recovering. When joining the
                // public network the snapshot is used later to initialise the
                // recovery store
                startup_snapshot_info.reset();
              }

              LOG_INFO_FMT(
                "Joiner successfully resumed from snapshot at seqno {} and "
                "view {}",
                seqno,
                sig->view);
            }

            open_frontend(ActorsType::members);

            accept_network_tls_connections(config);

            if (resp.network_info.public_only)
            {
              last_recovered_signed_idx =
                resp.network_info.last_recovered_signed_idx;
              setup_recovery_hook(startup_snapshot_info != nullptr);
              snapshotter->set_snapshot_generation(false);

              sm.advance(State::partOfPublicNetwork);
            }
            else
            {
              reset_data(quote);
              sm.advance(State::partOfNetwork);
            }

            LOG_INFO_FMT(
              "Node has now joined the network as node {}: {}",
              self,
              (resp.network_info.public_only ? "public only" : "all domains"));

            // The network identity is now known, the user frontend can be
            // opened once the KV state catches up
            open_user_frontend();
          }
          else if (resp.node_status == NodeStatus::PENDING)
          {
            LOG_INFO_FMT(
              "Node {} is waiting for votes of members to be trusted",
              resp.node_id);
          }

          return true;
        });

      // Send RPC request to remote node to join the network.
      JoinNetworkNodeToNode::In join_params;

      join_params.node_info_network = config.node_info_network;
      join_params.public_encryption_key =
        node_encrypt_kp->public_key_pem().raw();
      join_params.quote = quote;
      join_params.consensus_type = network.consensus_type;

      LOG_DEBUG_FMT(
        "Sending join request to {}:{}",
        config.joining.target_host,
        config.joining.target_port);

      const auto body = serdes::pack(join_params, serdes::Pack::Text);

      http::Request r(fmt::format(
        "/{}/{}", ccf::get_actor_prefix(ccf::ActorsType::nodes), "join"));
      r.set_header(
        http::headers::CONTENT_TYPE, http::headervalues::contenttype::JSON);
      r.set_body(&body);

      join_client->send_request(r.build_request());
    }

    void start_join_timer(CCFConfig& config)
    {
      initiate_join(config);

      struct JoinTimeMsg
      {
        JoinTimeMsg(NodeState& self_, CCFConfig& config_) :
          self(self_),
          config(config_)
        {}

        NodeState& self;
        CCFConfig& config;
      };

      auto join_timer_msg = std::make_unique<threading::Tmsg<JoinTimeMsg>>(
        [](std::unique_ptr<threading::Tmsg<JoinTimeMsg>> msg) {
          if (msg->data.self.sm.check(State::pending))
          {
            msg->data.self.initiate_join(msg->data.config);
            auto delay =
              std::chrono::milliseconds(msg->data.config.joining.join_timer);

            threading::ThreadMessaging::thread_messaging.add_task_after(
              std::move(msg), delay);
          }
        },
        *this,
        config);

      threading::ThreadMessaging::thread_messaging.add_task_after(
        std::move(join_timer_msg),
        std::chrono::milliseconds(config.joining.join_timer));
    }

    void join(CCFConfig& config)
    {
      std::lock_guard<SpinLock> guard(lock);
      sm.expect(State::pending);
      start_join_timer(config);
    }

    void auto_refresh_jwt_keys(const CCFConfig& config)
    {
      if (!consensus)
      {
        LOG_INFO_FMT(
          "JWT key auto-refresh: consensus not initialized, not starting "
          "auto-refresh");
        return;
      }
      jwt_key_auto_refresh = std::make_shared<JwtKeyAutoRefresh>(
        config.jwt_key_refresh_interval_s,
        network,
        consensus,
        rpcsessions,
        rpc_map,
        node_sign_kp,
        node_cert);
      jwt_key_auto_refresh->start();

      network.tables->set_map_hook(
        network.jwt_issuers.get_name(),
        [this](kv::Version, const kv::untyped::Write&) -> kv::ConsensusHookPtr {
          jwt_key_auto_refresh->schedule_once();
          return kv::ConsensusHookPtr(nullptr);
        });
    }

    //
    // funcs in state "readingPublicLedger" or "verifyingSnapshot"
    //
    void start_ledger_recovery()
    {
      std::lock_guard<SpinLock> guard(lock);
      if (
        !sm.check(State::readingPublicLedger) &&
        !sm.check(State::verifyingSnapshot))
      {
        throw std::logic_error(fmt::format(
          "Node should be in state {} or {} to recover public ledger entry",
          State::readingPublicLedger,
          State::verifyingSnapshot));
      }

      LOG_INFO_FMT("Starting public recovery");
      read_ledger_idx(++ledger_idx);
    }

    void recover_public_ledger_entry(const std::vector<uint8_t>& ledger_entry)
    {
      std::lock_guard<SpinLock> guard(lock);
      if (
        !sm.check(State::readingPublicLedger) &&
        !sm.check(State::verifyingSnapshot))
      {
        throw std::logic_error(fmt::format(
          "Node should be in state {} or {} to recover public ledger entry",
          State::readingPublicLedger,
          State::verifyingSnapshot));
      }

      LOG_INFO_FMT(
        "Deserialising public ledger entry ({})", ledger_entry.size());

      kv::ConsensusHookPtrs hooks;
      // When reading the public ledger, deserialise in the real store
      auto result = network.tables->deserialise(ledger_entry, hooks, true);
      if (result == kv::DeserialiseSuccess::FAILED)
      {
        LOG_FAIL_FMT("Failed to deserialise entry in public ledger");
        network.tables->rollback(ledger_idx - 1);
        if (sm.check(State::verifyingSnapshot))
        {
          throw std::logic_error(
            "Error deserialising public ledger entry when verifying snapshot");
        }
        recover_public_ledger_end_unsafe();
        return;
      }

      // Not synchronised because consensus isn't effectively running then
      for (auto& hook : hooks)
      {
        hook->call(consensus.get());
      }

      if (result == kv::DeserialiseSuccess::PASS_SIGNATURE)
      {
        // If the ledger entry is a signature, it is safe to compact the store
        network.tables->compact(ledger_idx);
        auto tx = network.tables->create_tx();
        GenesisGenerator g(network, tx);
        auto last_sig = g.get_last_signature();

        if (!last_sig.has_value())
        {
          throw std::logic_error("Signature missing");
        }

        LOG_DEBUG_FMT(
          "Read signature at {} for view {}", ledger_idx, last_sig->view);
        // Initial transactions, before the first signature, must have
        // happened in the first signature's view (eg - if the first
        // signature is at seqno 20 in view 4, then transactions 1->19 must
        // also have been in view 4). The brief justification is that while
        // the first node may start in an arbitrarily high view (it does not
        // necessarily start in view 1), it cannot _change_ view before a
        // valid signature.
        const auto view_start_idx =
          view_history.empty() ? 1 : last_recovered_signed_idx + 1;
        CCF_ASSERT_FMT(
          last_sig->view >= 0, "last_sig->view is invalid, {}", last_sig->view);
        for (auto i = view_history.size();
             i < static_cast<size_t>(last_sig->view);
             ++i)
        {
          view_history.push_back(view_start_idx);
        }
        last_recovered_signed_idx = ledger_idx;

        if (
          startup_snapshot_info && startup_snapshot_info->has_evidence &&
          last_sig->commit_seqno >= startup_snapshot_info->evidence_seqno)
        {
          startup_snapshot_info->is_evidence_committed = true;
        }

        // Inform snapshotter of all signature entries so that this node can
        // continue generating snapshots at the correct interval once the
        // recovery is complete
        snapshotter->requires_snapshot(ledger_idx);
        snapshotter->commit(ledger_idx);
      }
      else if (
        result == kv::DeserialiseSuccess::PASS_SNAPSHOT_EVIDENCE &&
        startup_snapshot_info)
      {
        auto tx = network.tables->create_read_only_tx();
        auto snapshot_evidence_view =
          tx.get_read_only_view(network.snapshot_evidence);
        if (!snapshot_evidence_view)
        {
          throw std::logic_error("Invalid snapshot evidence");
        }

        if (ledger_idx == startup_snapshot_info->evidence_seqno)
        {
          auto snapshot_evidence = snapshot_evidence_view->get(0);
          if (!snapshot_evidence.has_value())
          {
            throw std::logic_error("Invalid snapshot evidence");
          }

          if (
            snapshot_evidence->hash ==
            crypto::Sha256Hash(startup_snapshot_info->raw))
          {
            LOG_DEBUG_FMT(
              "Snapshot evidence for snapshot found at {}",
              startup_snapshot_info->evidence_seqno);
            startup_snapshot_info->has_evidence = true;
          }
        }
      }

      read_ledger_idx(++ledger_idx);
    }

    void verify_snapshot_end(CCFConfig& config)
    {
      std::lock_guard<SpinLock> guard(lock);
      sm.expect(State::verifyingSnapshot);

      if (
        !startup_snapshot_info ||
        !startup_snapshot_info->is_snapshot_verified())
      {
        throw std::logic_error("Snapshot evidence was not committed in ledger");
      }

      network.tables->clear();
      ledger_truncate(startup_snapshot_info->seqno);

      sm.advance(State::pending);
      start_join_timer(config);
    }

    void recover_public_ledger_end_unsafe()
    {
      sm.expect(State::readingPublicLedger);

      if (startup_snapshot_info)
      {
        if (!startup_snapshot_info->is_snapshot_verified())
        {
          throw std::logic_error(
            "Snapshot evidence was not committed in ledger");
        }

        if (last_recovered_signed_idx < startup_snapshot_info->evidence_seqno)
        {
          throw std::logic_error("Snapshot evidence would be rolled back");
        }
      }

      // When reaching the end of the public ledger, truncate to last signed
      // index and promote network secrets to this index
      network.tables->rollback(last_recovered_signed_idx);
      ledger_truncate(last_recovered_signed_idx);
      snapshotter->rollback(last_recovered_signed_idx);

      LOG_INFO_FMT(
        "End of public ledger recovery - Truncating ledger to last signed "
        "seqno: {}",
        last_recovered_signed_idx);

      // KV term must be set before the first Tx is committed
      auto new_term = view_history.size() + 2;
      LOG_INFO_FMT("Setting term on public recovery store to {}", new_term);
      network.tables->set_term(new_term);

      auto tx = network.tables->create_tx();
      GenesisGenerator g(network, tx);
      g.create_service(network.identity->cert);
      g.retire_active_nodes();

      set_node_id(g.add_node({node_info_network,
                              node_cert,
                              quote,
                              node_encrypt_kp->public_key_pem().raw(),
                              NodeStatus::PENDING}));

      LOG_INFO_FMT("Deleted previous nodes and added self as {}", self);

      network.ledger_secrets->init(last_recovered_signed_idx + 1);
      network.ledger_secrets->set_node_id(self);
      setup_encryptor();

      // Initialise snapshotter after public recovery
      snapshotter->init_after_public_recovery();
      snapshotter->set_snapshot_generation(false);

      kv::Version index = 0;
      kv::Term view = 0;
      kv::Version global_commit = 0;

      auto ls = g.get_last_signature();
      if (ls.has_value())
      {
        auto s = ls.value();
        index = s.seqno;
        view = s.view;
        global_commit = s.commit_seqno;
      }

      auto h = dynamic_cast<MerkleTxHistory*>(history.get());
      if (h)
      {
        h->set_node_id(self);
      }

      if (progress_tracker != nullptr)
      {
        progress_tracker->set_node_id(self);
      }

      setup_raft(true);

      LOG_DEBUG_FMT(
        "Restarting consensus at view: {} seqno: {} commit_seqno {}",
        view,
        index,
        global_commit);

      consensus->force_become_primary(index, view, view_history, index);

      // Sets itself as trusted
      g.trust_node(self, network.ledger_secrets->get_latest(tx).first);

#ifdef GET_QUOTE
      g.trust_node_code_id(node_code_id);
#endif

      if (g.finalize() != kv::CommitSuccess::OK)
      {
        throw std::logic_error(
          "Could not commit transaction when starting recovered public "
          "network");
      }

      open_frontend(ActorsType::members);

      sm.advance(State::partOfPublicNetwork);
    }

    //
    // funcs in state "readingPrivateLedger"
    //
    void recover_private_ledger_entry(const std::vector<uint8_t>& ledger_entry)
    {
      std::lock_guard<SpinLock> guard(lock);
      sm.expect(State::readingPrivateLedger);

      LOG_INFO_FMT(
        "Deserialising private ledger entry ({})", ledger_entry.size());

      kv::ConsensusHookPtrs hooks;
      // When reading the private ledger, deserialise in the recovery store
      auto result = recovery_store->deserialise(ledger_entry, hooks);
      if (result == kv::DeserialiseSuccess::FAILED)
      {
        LOG_FAIL_FMT("Failed to deserialise entry in private ledger");
        recovery_store->rollback(ledger_idx - 1);
        recover_private_ledger_end_unsafe();
        return;
      }

      if (result == kv::DeserialiseSuccess::PASS_SIGNATURE)
      {
        recovery_store->compact(ledger_idx);
      }

      if (recovery_store->current_version() == recovery_v)
      {
        LOG_INFO_FMT("Reached recovery final version at {}", recovery_v);
        recover_private_ledger_end_unsafe();
      }
      else
      {
        read_ledger_idx(++ledger_idx);
      }
    }

    void recover_private_ledger_end_unsafe()
    {
      // When reaching the end of the private ledger, make sure the same
      // ledger has been read and swap in private state

      sm.expect(State::readingPrivateLedger);

      if (recovery_v != recovery_store->current_version())
      {
        throw std::logic_error(fmt::format(
          "Private recovery did not reach public ledger seqno: {}/{}",
          recovery_store->current_version(),
          recovery_v));
      }

      auto h = dynamic_cast<MerkleTxHistory*>(recovery_history.get());
      if (h->get_replicated_state_root() != recovery_root)
      {
        throw std::logic_error(fmt::format(
          "Root of public store does not match root of private store at {}",
          recovery_v));
      }

      network.tables->swap_private_maps(*recovery_store.get());
      recovery_history.reset();
      recovery_store.reset();
      reset_recovery_hook();

      // Raft should deserialise all security domains when network is opened
      consensus->enable_all_domains();

      // Snapshots are only generated after recovery is complete
      snapshotter->set_snapshot_generation(true);

      // Open the service
      if (consensus->is_primary())
      {
        auto tx = network.tables->create_tx();

        // Shares for the new ledger secret can only be issued now, once the
        // previous ledger secrets have been recovered
        share_manager.issue_shares_on_recovery(
          tx, last_recovered_signed_idx + 1);
        GenesisGenerator g(network, tx);
        if (!g.open_service())
        {
          throw std::logic_error("Service could not be opened");
        }

        if (g.finalize() != kv::CommitSuccess::OK)
        {
          throw std::logic_error(
            "Could not commit transaction when finishing network recovery");
        }
      }
      open_user_frontend();
      reset_data(quote);
      sm.advance(State::partOfNetwork);
    }

    //
    // funcs in state "readingPublicLedger" or "readingPrivateLedger"
    //
    void recover_ledger_end()
    {
      std::lock_guard<SpinLock> guard(lock);

      if (is_reading_public_ledger())
      {
        recover_public_ledger_end_unsafe();
      }
      else if (is_reading_private_ledger())
      {
        recover_private_ledger_end_unsafe();
      }
      else
      {
        throw std::logic_error(
          "Cannot end ledger recovery if not reading public or private "
          "ledger");
      }
    }

    //
    // funcs in state "partOfPublicNetwork"
    //
    void setup_private_recovery_store()
    {
      recovery_store = std::make_shared<kv::Store>(
        true /* Check transactions in order */,
        true /* Make use of historical secrets */);
      recovery_history = std::make_shared<MerkleTxHistory>(
        *recovery_store.get(),
        self,
        *node_sign_kp,
        sig_tx_interval,
        sig_ms_interval,
        false /* No signature timer on recovery_history */);

#ifdef USE_NULL_ENCRYPTOR
      recovery_encryptor = std::make_shared<kv::NullTxEncryptor>();
#else
      recovery_encryptor =
        std::make_shared<NodeEncryptor>(network.ledger_secrets);
#endif

      recovery_store->set_history(recovery_history);
      recovery_store->set_encryptor(recovery_encryptor);

      // Record real store version and root
      recovery_v = network.tables->current_version();
      auto h = dynamic_cast<MerkleTxHistory*>(history.get());
      recovery_root = h->get_replicated_state_root();

      if (startup_snapshot_info)
      {
        LOG_INFO_FMT(
          "Deserialising private snapshot for recovery ({})",
          startup_snapshot_info->raw.size());
        std::vector<kv::Version> view_history;
        kv::ConsensusHookPtrs hooks;
        auto rc = recovery_store->deserialise_snapshot(
          startup_snapshot_info->raw, hooks, &view_history);
        if (rc != kv::DeserialiseSuccess::PASS)
        {
          throw std::logic_error(fmt::format(
            "Could not deserialise snapshot in recovery store: {}", rc));
        }

        startup_snapshot_info.reset();
      }

      LOG_DEBUG_FMT(
        "Recovery store successfully setup at {}. Target recovery seqno: {}",
        recovery_store->current_version(),
        recovery_v);
    }

    bool accept_recovery(kv::Tx& tx) override
    {
      std::lock_guard<SpinLock> guard(lock);
      sm.expect(State::partOfPublicNetwork);

      GenesisGenerator g(network, tx);
      share_manager.clear_submitted_recovery_shares(tx);
      return g.service_wait_for_shares();
    }

    void initiate_private_recovery(kv::Tx& tx) override
    {
      std::lock_guard<SpinLock> guard(lock);
      sm.expect(State::partOfPublicNetwork);

      auto restored_ledger_secrets =
        share_manager.restore_recovery_shares_info(tx, recovery_ledger_secrets);

      // Broadcast decrypted ledger secrets to other nodes for them to initiate
      // private recovery too
      LedgerSecretsBroadcast::broadcast_some(
        network, node_encrypt_kp, self, tx, restored_ledger_secrets);

      network.ledger_secrets->restore_historical(
        std::move(restored_ledger_secrets));

      LOG_INFO_FMT("Initiating end of recovery (primary)");

      // Emit signature to certify transactions that happened on public
      // network
      history->emit_signature();

      setup_private_recovery_store();

      // Start reading private security domain of ledger
      ledger_idx = recovery_store->current_version();
      read_ledger_idx(++ledger_idx);

      recovery_ledger_secrets.clear();
      sm.advance(State::readingPrivateLedger);
    }

    //
    // funcs in state "partOfNetwork" or "partOfPublicNetwork"
    //
    void tick(std::chrono::milliseconds elapsed)
    {
      if (
        !sm.check(State::partOfNetwork) &&
        !sm.check(State::partOfPublicNetwork) &&
        !sm.check(State::readingPrivateLedger))
      {
        return;
      }

      consensus->periodic(elapsed);
    }

    void tick_end()
    {
      if (
        !sm.check(State::partOfNetwork) &&
        !sm.check(State::partOfPublicNetwork) &&
        !sm.check(State::readingPrivateLedger))
      {
        return;
      }

      consensus->periodic_end();
    }

    void node_msg(const std::vector<uint8_t>& data)
    {
      // Only process messages once part of network
      if (
        !sm.check(State::partOfNetwork) &&
        !sm.check(State::partOfPublicNetwork) &&
        !sm.check(State::readingPrivateLedger))
      {
        return;
      }

      OArray oa(std::move(data));
      NodeMsgType msg_type =
        serialized::overlay<NodeMsgType>(oa.data(), oa.size());

      switch (msg_type)
      {
        case channel_msg:
        {
          n2n_channels->recv_message(std::move(oa));
          break;
        }
        case consensus_msg:
        {
          consensus->recv_message(std::move(oa));
          break;
        }

        default:
        {
        }
      }
    }

    //
    // always available
    //
    bool is_primary() const override
    {
      return (
        (sm.check(State::partOfNetwork) ||
         sm.check(State::partOfPublicNetwork) ||
         sm.check(State::readingPrivateLedger)) &&
        consensus->is_primary());
    }

    bool is_part_of_network() const override
    {
      return sm.check(State::partOfNetwork);
    }

    bool is_reading_public_ledger() const override
    {
      return sm.check(State::readingPublicLedger);
    }

    bool is_reading_private_ledger() const override
    {
      return sm.check(State::readingPrivateLedger);
    }

    bool is_verifying_snapshot() const override
    {
      return sm.check(State::verifyingSnapshot);
    }

    bool is_part_of_public_network() const override
    {
      return sm.check(State::partOfPublicNetwork);
    }

    ExtendedState state() override
    {
      std::lock_guard<SpinLock> guard(lock);
      State s = sm.value();
      if (s == State::readingPrivateLedger)
      {
        return {s, recovery_v, recovery_store->current_version()};
      }
      else
      {
        return {s, std::nullopt, std::nullopt};
      }
    }

    bool rekey_ledger(kv::Tx& tx) override
    {
      std::lock_guard<SpinLock> guard(lock);
      sm.expect(State::partOfNetwork);

      // Because submitted recovery shares are encrypted with the latest
      // ledger secret, it is not possible to rekey the ledger if the service
      // is in that state.
      GenesisGenerator g(network, tx);
      if (
        g.get_service_status().value() ==
        ServiceStatus::WAITING_FOR_RECOVERY_SHARES)
      {
        LOG_FAIL_FMT(
          "Cannot rekey ledger while the service is waiting for recovery "
          "shares");
        return false;
      }

      // Effects of ledger rekey are only observed from the next transaction,
      // once the local hook on the secrets table has been triggered.

      auto new_ledger_secret = make_ledger_secret();
      share_manager.issue_shares_on_rekey(tx, new_ledger_secret);
      LedgerSecretsBroadcast::broadcast_new(
        network, node_encrypt_kp, tx, std::move(new_ledger_secret));

      return true;
    }

    NodeId get_node_id() const override
    {
      return self;
    }

  private:
    void set_node_id(NodeId n)
    {
      LOG_INFO_FMT("Setting self node ID: {}", n);
      if (self != invalid_node_id)
      {
        throw std::logic_error(fmt::format(
          "Trying to reset node ID. Was previously {}, proposed {}", self, n));
      }

      self = n;
    }

    tls::SubjectAltName get_subject_alt_name(const CCFConfig& config)
    {
      // If a domain is passed at node creation, record domain in SAN for node
      // hostname authentication over TLS. Otherwise, record IP in SAN.
      bool san_is_ip = config.domain.empty();
      return {san_is_ip ? config.node_info_network.rpchost : config.domain,
              san_is_ip};
    }

    std::vector<tls::SubjectAltName> get_subject_alternative_names(
      const CCFConfig& config)
    {
      std::vector<tls::SubjectAltName> sans = config.subject_alternative_names;
      sans.push_back(get_subject_alt_name(config));
      return sans;
    }

    void create_node_cert(const CCFConfig& config)
    {
      auto sans = get_subject_alternative_names(config);
      node_cert = node_sign_kp->self_sign(config.subject_name, sans);
    }

    void accept_node_tls_connections()
    {
      // Accept TLS connections, presenting self-signed (i.e. non-endorsed)
      // node certificate. Once the node is part of the network, this
      // certificate should be replaced with network-endorsed counterpart
      rpcsessions->set_cert(node_cert, node_sign_kp->private_key_pem());
      LOG_INFO_FMT("Node TLS connections now accepted");
    }

    void accept_network_tls_connections(const CCFConfig& config)
    {
      // Accept TLS connections, presenting node certificate signed by network
      // certificate
      auto nw = tls::make_key_pair({network.identity->priv_key});

      auto sans = get_subject_alternative_names(config);
      auto endorsed_node_cert = nw->sign_csr(
        node_sign_kp->create_csr(config.subject_name),
        fmt::format("CN={}", "CCF Network"),
        sans);

      rpcsessions->set_cert(
        endorsed_node_cert, node_sign_kp->private_key_pem());
      LOG_INFO_FMT("Network TLS connections now accepted");
    }

    void open_frontend(
      ccf::ActorsType actor, std::optional<tls::Pem*> identity = std::nullopt)
    {
      auto fe = rpc_map->find(actor);
      if (!fe.has_value())
      {
        throw std::logic_error(
          fmt::format("Cannot open {} frontend", (int)actor));
      }
      fe.value()->open(identity);
    }

    void open_user_frontend() override
    {
      open_frontend(ccf::ActorsType::users, &network.identity->cert);
    }

    std::vector<uint8_t> serialize_create_request(
      const CCFConfig& config, const std::vector<uint8_t>& quote)
    {
      CreateNetworkNodeToNode::In create_params;

      for (const auto& m_info : config.genesis.members_info)
      {
        create_params.members_info.push_back(m_info);
      }

      create_params.gov_script = config.genesis.gov_script;
      create_params.node_cert = node_cert;
      create_params.network_cert = network.identity->cert;
      create_params.quote = quote;
      create_params.public_encryption_key = node_encrypt_kp->public_key_pem();
      create_params.code_digest =
        std::vector<uint8_t>(std::begin(node_code_id), std::end(node_code_id));
      create_params.node_info_network = config.node_info_network;
      create_params.consensus_type = network.consensus_type;
      create_params.recovery_threshold = config.genesis.recovery_threshold;

      const auto body = serdes::pack(create_params, serdes::Pack::Text);

      http::Request request(fmt::format(
        "/{}/{}", ccf::get_actor_prefix(ccf::ActorsType::members), "create"));
      request.set_header(
        http::headers::CONTENT_TYPE, http::headervalues::contenttype::JSON);

      request.set_body(&body);

      crypto::Sha256Hash hash;
      const auto contents = node_cert.contents();
      tls::do_hash(contents.data(), contents.size(), hash.h, MBEDTLS_MD_SHA256);
      const std::string key_id = fmt::format("{:02x}", fmt::join(hash.h, ""));

      http::sign_request(request, node_sign_kp, key_id);

      return request.build_request();
    }

    bool parse_create_response(const std::vector<uint8_t>& response)
    {
      http::SimpleResponseProcessor processor;
      http::ResponseParser parser(processor);

      parser.execute(response.data(), response.size());

      if (processor.received.size() != 1)
      {
        LOG_FAIL_FMT(
          "Expected single message, found {}", processor.received.size());
        return false;
      }

      const auto& r = processor.received.front();

      if (r.status != HTTP_STATUS_OK)
      {
        LOG_FAIL_FMT(
          "Create response is error: {} {}",
          r.status,
          http_status_str(r.status));
        return false;
      }

      const auto body = serdes::unpack(r.body, serdes::Pack::Text);
      if (!body.is_boolean())
      {
        LOG_FAIL_FMT("Expected boolean body in create response");
        LOG_DEBUG_FMT(
          "Expected boolean body in create response: {}", body.dump());
        return false;
      }

      return body;
    }

    bool send_create_request(const std::vector<uint8_t>& packed)
    {
      auto node_session = std::make_shared<enclave::SessionContext>(
        enclave::InvalidSessionId, node_cert.raw());
      auto ctx = enclave::make_rpc_context(node_session, packed);

      ctx->is_create_request = true;

      const auto actor_opt = http::extract_actor(*ctx);
      if (!actor_opt.has_value())
      {
        throw std::logic_error("Unable to get actor for create request");
      }

      const auto actor = rpc_map->resolve(actor_opt.value());
      auto frontend_opt = this->rpc_map->find(actor);
      if (!frontend_opt.has_value())
      {
        throw std::logic_error(
          "RpcMap::find returned invalid (empty) frontend");
      }
      auto frontend = frontend_opt.value();

      const auto response = frontend->process(ctx);
      if (!response.has_value())
      {
        return false;
      }

      return parse_create_response(response.value());
    }

    bool create_and_send_request(
      const CCFConfig& config, const std::vector<uint8_t>& quote)
    {
      const auto create_success =
        send_create_request(serialize_create_request(config, quote));
      if (network.consensus_type == ConsensusType::BFT)
      {
        return true;
      }
      else
      {
        return create_success;
      }
    }

    void backup_finish_recovery()
    {
      if (!consensus->is_backup())
        return;

      sm.expect(State::partOfPublicNetwork);

      LOG_INFO_FMT("Initiating end of recovery (backup)");

      setup_private_recovery_store();

      // Start reading private security domain of ledger
      ledger_idx = recovery_store->current_version();
      read_ledger_idx(++ledger_idx);

      sm.advance(State::readingPrivateLedger);
    }

    void setup_basic_hooks()
    {
      network.tables->set_map_hook(
        network.secrets.get_name(),
        network.secrets.wrap_map_hook(
          [this](kv::Version hook_version, const Secrets::Write& w)
            -> kv::ConsensusHookPtr {
            LedgerSecretsMap restored_ledger_secrets;

            for (const auto& [node_id, opt_ledger_secret_set] : w)
            {
              if (!opt_ledger_secret_set.has_value())
              {
                throw std::logic_error(fmt::format(
                  "Unexpected: removal from secrets table for node ({})",
                  node_id));
              }

              if (node_id != self)
              {
                // Only consider ledger secrets for this node
                continue;
              }

              const auto& ledger_secret_set = opt_ledger_secret_set.value();

              for (const auto& encrypted_ledger_secret :
                   ledger_secret_set.encrypted_secrets)
              {
                auto plain_ledger_secret = LedgerSecretsBroadcast::decrypt(
                  node_encrypt_kp,
                  tls::make_public_key(
                    ledger_secret_set.primary_public_encryption_key),
                  encrypted_ledger_secret.encrypted_secret);

                // On rekey, the version is inferred from the version at which
                // the hook is executed. Otherwise, on recovery, use the version
                // read from the write set.
                kv::Version ledger_secret_version =
                  encrypted_ledger_secret.version.value_or(hook_version);

                if (is_part_of_public_network())
                {
                  // On recovery, accumulate restored ledger secrets
                  restored_ledger_secrets.emplace(
                    ledger_secret_version, std::move(plain_ledger_secret));
                }
                else
                {
                  // When rekeying, set the encryption key for the next version
                  // onward (backups deserialise this transaction with the
                  // previous ledger secret)
                  network.ledger_secrets->set_secret(
                    ledger_secret_version + 1, std::move(plain_ledger_secret));
                }
              }
            }

            if (!restored_ledger_secrets.empty() && is_part_of_public_network())
            {
              // When recovering, restore ledger secrets and trigger end of
              // recovery protocol (backup only)
              network.ledger_secrets->restore_historical(
                std::move(restored_ledger_secrets));
              backup_finish_recovery();
            }

            return kv::ConsensusHookPtr(nullptr);
          }));
    }

    kv::Version get_last_recovered_signed_idx() override
    {
      // On recovery, only one node recovers the public ledger and is thus
      // aware of the version at which the new ledger secret is applicable
      // from. If the primary changes while the network is public-only, the
      // new primary should also know at which version the new ledger secret
      // is applicable from.
      std::lock_guard<SpinLock> guard(lock);
      return last_recovered_signed_idx;
    }

    void setup_recovery_hook(bool from_snapshot)
    {
      // When recoverying from a snapshot, the first secret is valid from the
      // version at which it was recorded
      static bool is_first_secret = !from_snapshot;

      network.tables->set_map_hook(
        network.shares.get_name(),
        network.shares.wrap_map_hook(
          [this](kv::Version version, const Shares::Write& w)
            -> kv::ConsensusHookPtr {
            for (const auto& [k, opt_v] : w)
            {
              if (!opt_v.has_value())
              {
                throw std::logic_error(
                  fmt::format("Unexpected: removal from shares table ({})", k));
              }

              const auto& v = opt_v.value();

              kv::Version ledger_secret_version;
              if (is_first_secret)
              {
                // Special case for the first recovery share issuing (at network
                // open), which is applicable from the very first transaction.
                ledger_secret_version = 1;
                is_first_secret = false;
              }
              else
              {
                // If the version is not set (rekeying), use the version
                // from the hook plus one. Otherwise (recovery), use the
                // version specified.
                ledger_secret_version =
                  v.wrapped_latest_ledger_secret.version == kv::NoVersion ?
                  (version + 1) :
                  v.wrapped_latest_ledger_secret.version;
              }

              // No encrypted ledger secret are stored in the case of a pure
              // re-share (i.e. no ledger rekey).
              if (
                !v.encrypted_previous_ledger_secret.empty() ||
                ledger_secret_version == 1)
              {
                LOG_TRACE_FMT(
                  "Adding one encrypted recovery ledger secret at {}",
                  ledger_secret_version);

                recovery_ledger_secrets.push_back(
                  {ledger_secret_version, v.encrypted_previous_ledger_secret});
              }
            }

            return kv::ConsensusHookPtr(nullptr);
          }));
    }

    void reset_recovery_hook()
    {
      network.tables->unset_map_hook(network.shares.get_name());
    }

    void setup_n2n_channels()
    {
      n2n_channels->initialize(self, {network.identity->priv_key});
    }

    void setup_cmd_forwarder()
    {
      cmd_forwarder->initialize(self);
    }

    void setup_raft(bool public_only = false)
    {
      setup_n2n_channels();
      setup_cmd_forwarder();
      setup_tracker_store();

      auto request_tracker = std::make_shared<aft::RequestTracker>();
      auto view_change_tracker = std::make_unique<aft::ViewChangeTracker>(
        tracker_store,
        std::chrono::milliseconds(consensus_config.raft_election_timeout));
      auto shared_state = std::make_shared<aft::State>(self);
      auto raft = std::make_unique<RaftType>(
        network.consensus_type,
        std::make_unique<aft::Adaptor<kv::Store, kv::DeserialiseSuccess>>(
          network.tables),
        std::make_unique<consensus::LedgerEnclave>(writer_factory),
        n2n_channels,
        snapshotter,
        rpcsessions,
        rpc_map,
        node_cert.raw(),
        shared_state,
        std::make_shared<aft::ExecutorImpl>(shared_state, rpc_map, rpcsessions),
        request_tracker,
        std::move(view_change_tracker),
        std::chrono::milliseconds(consensus_config.raft_request_timeout),
        std::chrono::milliseconds(consensus_config.raft_election_timeout),
        std::chrono::milliseconds(consensus_config.bft_view_change_timeout),
        sig_tx_interval,
        public_only);

      consensus = std::make_shared<RaftConsensusType>(
        std::move(raft), network.consensus_type);

      network.tables->set_consensus(consensus);
      cmd_forwarder->set_request_tracker(request_tracker);

      // When a node is added, even locally, inform consensus so that it
      // can add a new active configuration.
      network.tables->set_map_hook(
        network.nodes.get_name(),
        network.nodes.wrap_map_hook(
          [](kv::Version version, const Nodes::Write& w)
            -> kv::ConsensusHookPtr {
            return std::make_unique<ConfigurationChangeHook>(version, w);
          }));

      setup_basic_hooks();
    }

    void setup_history()
    {
      // This function can be called once the node has started up and before
      // it has joined the service.
      history = std::make_shared<MerkleTxHistory>(
        *network.tables.get(),
        self,
        *node_sign_kp,
        sig_tx_interval,
        sig_ms_interval);

      network.tables->set_history(history);
    }

    void setup_encryptor()
    {
      // This function makes use of ledger secrets and should be called once
      // the node has joined the service (either via start_network() or
      // join_network())
#ifdef USE_NULL_ENCRYPTOR
      encryptor = std::make_shared<kv::NullTxEncryptor>();
#else
      encryptor = std::make_shared<NodeEncryptor>(network.ledger_secrets);
#endif

      network.tables->set_encryptor(encryptor);
    }

    void setup_consensus(bool public_only = false)
    {
      setup_raft(public_only);
    }

    void setup_progress_tracker()
    {
      if (network.consensus_type == ConsensusType::BFT)
      {
        setup_tracker_store();
        progress_tracker =
          std::make_shared<ccf::ProgressTracker>(tracker_store, self);
        network.tables->set_progress_tracker(progress_tracker);
      }
    }

    void setup_snapshotter(size_t snapshot_tx_interval)
    {
      snapshotter = std::make_shared<Snapshotter>(
        writer_factory, network, snapshot_tx_interval);
    }

    void setup_tracker_store()
    {
      if (tracker_store == nullptr)
      {
        tracker_store = std::make_shared<ccf::ProgressTrackerStoreAdapter>(
          *network.tables.get(),
          *node_sign_kp,
          network.nodes,
          network.backup_signatures_map,
          network.revealed_nonces_map,
          network.new_views_map);
      }
    }

    void read_ledger_idx(consensus::Index idx)
    {
      RINGBUFFER_WRITE_MESSAGE(
        consensus::ledger_get,
        to_host,
        idx,
        consensus::LedgerRequestPurpose::Recovery);
    }

    void ledger_truncate(consensus::Index idx)
    {
      RINGBUFFER_WRITE_MESSAGE(consensus::ledger_truncate, to_host, idx);
    }
  };
}<|MERGE_RESOLUTION|>--- conflicted
+++ resolved
@@ -474,12 +474,8 @@
                 resp.network_info.consensus_type));
             }
 
-<<<<<<< HEAD
             setup_snapshotter(config.snapshot_tx_interval);
-            setup_encryptor(resp.network_info.public_only);
-=======
             setup_encryptor();
->>>>>>> 32cc0ad9
             setup_consensus(resp.network_info.public_only);
             setup_progress_tracker();
             setup_history();
