// Copyright (c) Microsoft Corporation. All rights reserved.
// Licensed under the Apache 2.0 License.

#include "consensus/aft/impl/view_change_tracker.h"
#include "kv/store.h"
#include "kv/test/stub_consensus.h"
#include "node/nodes.h"
#include "node/progress_tracker.h"
#include "node/request_tracker.h"

#define DOCTEST_CONFIG_IMPLEMENT_WITH_MAIN
#include <doctest/doctest.h>
#include <string>
#include <trompeloeil/include/trompeloeil.hpp>

std::vector<kv::NodeId> node_ids = {kv::PrimaryNodeId,
                                    kv::FirstBackupNodeId,
                                    kv::SecondBackupNodeId,
                                    kv::ThirdBackupNodeId};

class StoreMock : public ccf::ProgressTrackerStore
{
public:
  MAKE_MOCK1(
    write_backup_signatures, void(const ccf::BackupSignatures&), override);
  MAKE_MOCK0(
    get_backup_signatures, std::optional<ccf::BackupSignatures>(), override);
  MAKE_MOCK0(
    get_new_view, std::optional<ccf::ViewChangeConfirmation>(), override);
  MAKE_MOCK1(write_nonces, void(aft::RevealedNonces&), override);
  MAKE_MOCK0(get_nonces, std::optional<aft::RevealedNonces>(), override);
  MAKE_MOCK4(
    verify_signature,
    bool(kv::NodeId, crypto::Sha256Hash&, uint32_t, uint8_t*),
    override);
  MAKE_MOCK3(
    sign_view_change_request,
    void(
      ccf::ViewChangeRequest& view_change,
      kv::Consensus::View view,
      kv::Consensus::SeqNo seqno),
    override);
  MAKE_MOCK4(
    verify_view_change_request,
    bool(
      ccf::ViewChangeRequest& view_change,
      kv::NodeId from,
      kv::Consensus::View view,
      kv::Consensus::SeqNo seqno),
    override);
  MAKE_MOCK2(
    verify_view_change_request_confirmation,
    bool(ccf::ViewChangeConfirmation& new_view, kv::NodeId from),
    override);
  MAKE_MOCK1(
    write_view_change_confirmation,
    kv::Consensus::SeqNo(ccf::ViewChangeConfirmation& new_view),
    override);
};

void ordered_execution(
  kv::NodeId my_node_id, std::unique_ptr<ccf::ProgressTracker>& pt)
{
  kv::Consensus::View view = 0;
  kv::Consensus::SeqNo seqno = 42;
  uint32_t node_count = 4;
  uint32_t node_count_quorum =
    2; // Takes into account that counting starts at 0
  bool am_i_primary = (my_node_id == kv::PrimaryNodeId);

  crypto::Sha256Hash root;
  std::array<uint8_t, MBEDTLS_ECDSA_MAX_LEN> sig;
  ccf::Nonce nonce;
  auto h = pt->hash_data(nonce);
  ccf::Nonce hashed_nonce;
  std::copy(h.h.begin(), h.h.end(), hashed_nonce.h.begin());
  std::vector<uint8_t> primary_sig;

  INFO("Adding signatures");
  {
    auto result = pt->record_primary(
      {view, seqno},
      kv::PrimaryNodeId,
      root,
      primary_sig,
      hashed_nonce,
      node_count);
    REQUIRE(result == kv::TxHistory::Result::OK);
    primary_sig = {1};
    result = pt->record_primary_signature({view, seqno}, primary_sig);
    REQUIRE(result == kv::TxHistory::Result::OK);

    size_t i = 0;
    for (auto const& node_id : node_ids)
    {
      if (node_id == my_node_id)
      {
        auto h = pt->get_node_hashed_nonce({view, seqno});
        std::copy(h.h.begin(), h.h.end(), hashed_nonce.h.begin());
      }
      else
      {
        std::copy(h.h.begin(), h.h.end(), hashed_nonce.h.begin());
      }

      auto result = pt->add_signature(
        {view, seqno},
        node_id,
        MBEDTLS_ECDSA_MAX_LEN,
        sig,
        hashed_nonce,
        node_count,
        am_i_primary);
      REQUIRE(
        ((result == kv::TxHistory::Result::OK && i != node_count_quorum) ||
         (result == kv::TxHistory::Result::SEND_SIG_RECEIPT_ACK &&
          i == node_count_quorum)));
      i++;
    }
  }

  INFO("Add signature acks");
  {
    size_t i = 0;
    for (auto const& node_id : node_ids)
    {
      auto result = pt->add_signature_ack({view, seqno}, node_id, node_count);
      REQUIRE(
        ((result == kv::TxHistory::Result::OK && i != node_count_quorum) ||
         (result == kv::TxHistory::Result::SEND_REPLY_AND_NONCE &&
          i == node_count_quorum)));
      i++;
    }
  }

  INFO("Add nonces here");
  {
    size_t i = 0;
    for (auto const& node_id : node_ids)
    {
      if (node_id == my_node_id)
      {
        pt->add_nonce_reveal(
          {view, seqno},
<<<<<<< HEAD
          pt->get_my_nonce({view, seqno}),
          node_id,
=======
          pt->get_node_nonce({view, seqno}),
          i,
>>>>>>> 9efeccac
          node_count,
          am_i_primary);
      }
      else
      {
        pt->add_nonce_reveal(
          {view, seqno}, nonce, node_id, node_count, am_i_primary);
      }

      if (i < 2)
      {
        REQUIRE(pt->get_highest_committed_nonce() == 0);
      }
      else
      {
        REQUIRE(pt->get_highest_committed_nonce() == seqno);
      }
      i++;
    }
  }
}

void ordered_execution_primary(
  kv::NodeId my_node_id,
  std::unique_ptr<ccf::ProgressTracker> pt,
  StoreMock& store_mock)
{
  using trompeloeil::_;

  REQUIRE_CALL(store_mock, write_backup_signatures(_));
  REQUIRE_CALL(store_mock, write_nonces(_));

  ordered_execution(my_node_id, pt);
}

void run_ordered_execution(kv::NodeId my_node_id)
{
  using trompeloeil::_;

  auto store = std::make_unique<StoreMock>();
  StoreMock& store_mock = *store.get();
  auto pt =
    std::make_unique<ccf::ProgressTracker>(std::move(store), my_node_id);

  REQUIRE_CALL(store_mock, verify_signature(_, _, _, _))
    .RETURN(true)
    .TIMES(AT_LEAST(2));

  if (my_node_id == kv::PrimaryNodeId)
  {
    ordered_execution_primary(my_node_id, std::move(pt), store_mock);
  }
  else
  {
    ordered_execution(my_node_id, pt);
  }
}

TEST_CASE("Ordered Execution")
{
  for (auto const& node_id : node_ids)
  {
    run_ordered_execution(node_id);
  }
}

TEST_CASE("Request tracker")
{
  INFO("Can add and remove from progress tracker");
  {
    aft::RequestTracker t;
    crypto::Sha256Hash h;
    h.h.fill(0);
    for (uint32_t i = 0; i < 10; ++i)
    {
      h.h[0] = i;
      t.insert(h, std::chrono::milliseconds(i));
      REQUIRE(t.oldest_entry() == std::chrono::milliseconds(0));
    }

    h.h[0] = 2;
    REQUIRE(t.remove(h));
    REQUIRE(t.oldest_entry() == std::chrono::milliseconds(0));

    h.h[0] = 0;
    REQUIRE(t.remove(h));
    REQUIRE(t.oldest_entry() == std::chrono::milliseconds(1));

    h.h[0] = 99;
    REQUIRE(t.remove(h) == false);
    REQUIRE(t.oldest_entry() == std::chrono::milliseconds(1));
  }

  INFO("Entry that was deleted is not tracked after it is added");
  {
    aft::RequestTracker t;
    crypto::Sha256Hash h;
    h.h.fill(0);
    REQUIRE(t.oldest_entry().has_value() == false);

    h.h[0] = 0;
    REQUIRE(t.remove(h) == false);
    t.insert_deleted(h, std::chrono::milliseconds(100));
    t.insert(h, std::chrono::milliseconds(0));
    REQUIRE(t.oldest_entry().has_value() == false);

    h.h[1] = 1;
    REQUIRE(t.remove(h) == false);
    t.insert_deleted(h, std::chrono::milliseconds(100));
    t.tick(std::chrono::milliseconds(120));
    t.insert(h, std::chrono::milliseconds(0));
    REQUIRE(t.oldest_entry().has_value() == false);

    h.h[2] = 2;
    REQUIRE(t.remove(h) == false);
    t.insert_deleted(h, std::chrono::milliseconds(100));
    t.tick(std::chrono::minutes(3));
    REQUIRE(t.is_empty());
    t.insert(h, std::chrono::milliseconds(0));
    REQUIRE(t.oldest_entry().has_value());
  }

  INFO("Can enter multiple items");
  {
    aft::RequestTracker t;
    crypto::Sha256Hash h;
    h.h.fill(0);

    t.insert(h, std::chrono::milliseconds(0));

    for (uint32_t i = 1; i < 4; ++i)
    {
      h.h[0] = 1;
      t.insert(h, std::chrono::milliseconds(i));
    }

    h.h[0] = 2;
    t.insert(h, std::chrono::milliseconds(4));
    REQUIRE(t.oldest_entry() == std::chrono::milliseconds(0));

    h.h[0] = 1;
    REQUIRE(t.remove(h));
    REQUIRE(t.oldest_entry() == std::chrono::milliseconds(0));

    h.h[0] = 0;
    t.remove(h);
    REQUIRE(t.oldest_entry() == std::chrono::milliseconds(2));

    h.h[0] = 1;
    t.remove(h);
    REQUIRE(t.oldest_entry() == std::chrono::milliseconds(3));
    t.remove(h);
    REQUIRE(t.oldest_entry() == std::chrono::milliseconds(4));
    t.remove(h);
    REQUIRE(!t.is_empty());

    h.h[0] = 2;
    t.remove(h);
    REQUIRE(t.is_empty());
  }

  INFO("Verify seqno and time of last sig stored correctly");
  {
    aft::RequestTracker t;

    auto r = t.get_seqno_time_last_request();
    REQUIRE(std::get<0>(r) == -1);
    REQUIRE(std::get<1>(r) == std::chrono::milliseconds(0));

    t.insert_signed_request(2, std::chrono::milliseconds(2));
    r = t.get_seqno_time_last_request();
    REQUIRE(std::get<0>(r) == 2);
    REQUIRE(std::get<1>(r) == std::chrono::milliseconds(2));

    t.insert_signed_request(1, std::chrono::milliseconds(1));
    r = t.get_seqno_time_last_request();
    REQUIRE(std::get<0>(r) == 2);
    REQUIRE(std::get<1>(r) == std::chrono::milliseconds(2));
  }
}

TEST_CASE("Record primary signature")
{
  kv::NodeId my_node_id = kv::PrimaryNodeId;
  kv::Consensus::View view = 0;
  kv::Consensus::SeqNo seqno = 42;
  crypto::Sha256Hash root;
  ccf::Nonce nonce;
  std::vector<uint8_t> primary_sig;

  ccf::ProgressTracker pt(nullptr, my_node_id);

  auto result = pt.record_primary(
    {view, seqno}, kv::PrimaryNodeId, root, primary_sig, nonce);
  REQUIRE(result == kv::TxHistory::Result::OK);

  primary_sig = {1};
  result = pt.record_primary_signature({view, seqno}, primary_sig);
  REQUIRE(result == kv::TxHistory::Result::OK);
  result = pt.record_primary_signature({view, seqno + 1}, primary_sig);
  REQUIRE(result != kv::TxHistory::Result::OK);
}

TEST_CASE("View Changes")
{
  using trompeloeil::_;

  kv::NodeId my_node_id = kv::PrimaryNodeId;
  auto store = std::make_unique<StoreMock>();
  StoreMock& store_mock = *store.get();
  ccf::ProgressTracker pt(std::move(store), my_node_id);

  kv::Consensus::View view = 0;
  kv::Consensus::SeqNo seqno = 42;
  uint32_t node_count = 4;
  uint32_t node_count_quorum =
    2; // Takes into account that counting starts at 0
  crypto::Sha256Hash root;
  root.h.fill(1);
  ccf::Nonce nonce;
  auto h = pt.hash_data(nonce);
  ccf::Nonce hashed_nonce;
  std::copy(h.h.begin(), h.h.end(), hashed_nonce.h.begin());
  std::array<uint8_t, MBEDTLS_ECDSA_MAX_LEN> sig;
  std::vector<uint8_t> primary_sig = {1};

  INFO("find first view-change message");
  {
    REQUIRE_CALL(store_mock, verify_signature(_, _, _, _))
      .RETURN(true)
      .TIMES(AT_LEAST(2));
    REQUIRE_CALL(store_mock, sign_view_change_request(_, _, _))
      .TIMES(AT_LEAST(2));
    auto result = pt.record_primary(
      {view, seqno},
      kv::PrimaryNodeId,
      root,
      primary_sig,
      hashed_nonce,
      node_count);
    REQUIRE(result == kv::TxHistory::Result::OK);

    size_t i = 1;
    for (auto const& node_id : node_ids)
    {
      if (node_id == kv::PrimaryNodeId)
      {
        continue;
      }

      auto result = pt.add_signature(
        {view, seqno},
        node_id,
        MBEDTLS_ECDSA_MAX_LEN,
        sig,
        hashed_nonce,
        node_count,
        false);
      REQUIRE(
        ((result == kv::TxHistory::Result::OK && i != node_count_quorum) ||
         (result == kv::TxHistory::Result::SEND_SIG_RECEIPT_ACK &&
          i == node_count_quorum)));

      if (i < 2)
      {
        CHECK_THROWS(pt.get_view_change_message(view));
      }
      else
      {
        auto vc = pt.get_view_change_message(view);
        REQUIRE(std::get<0>(vc) != nullptr);
      }
      i++;
    }
  }

  INFO("Update latest prepared");
  {
    kv::Consensus::SeqNo new_seqno = 84;

    REQUIRE_CALL(store_mock, verify_signature(_, _, _, _))
      .RETURN(true)
      .TIMES(AT_LEAST(2));
    REQUIRE_CALL(store_mock, sign_view_change_request(_, _, _))
      .TIMES(AT_LEAST(2));
    auto result = pt.record_primary(
      {view, new_seqno},
      kv::PrimaryNodeId,
      root,
      primary_sig,
      hashed_nonce,
      node_count);
    REQUIRE(result == kv::TxHistory::Result::OK);

    size_t i = 1;
    for (auto const& node_id : node_ids)
    {
      if (node_id == kv::PrimaryNodeId)
      {
        continue;
      }

      auto result = pt.add_signature(
        {view, new_seqno},
        node_id,
        MBEDTLS_ECDSA_MAX_LEN,
        sig,
        hashed_nonce,
        node_count,
        false);
      REQUIRE(
        ((result == kv::TxHistory::Result::OK && i != node_count_quorum) ||
         (result == kv::TxHistory::Result::SEND_SIG_RECEIPT_ACK &&
          i == node_count_quorum)));

      if (i < 2)
      {
        auto vc = pt.get_view_change_message(view);
        REQUIRE(std::get<0>(vc) != nullptr);
      }
      else
      {
        auto vc = pt.get_view_change_message(view);
        REQUIRE(std::get<0>(vc) != nullptr);
      }
      i++;
    }
  }

  INFO("Update older prepared");
  {
    kv::Consensus::SeqNo new_seqno = 21;

    REQUIRE_CALL(store_mock, verify_signature(_, _, _, _))
      .RETURN(true)
      .TIMES(AT_LEAST(2));
    REQUIRE_CALL(store_mock, sign_view_change_request(_, _, _))
      .TIMES(AT_LEAST(2));
    auto result = pt.record_primary(
      {view, new_seqno},
      kv::PrimaryNodeId,
      root,
      primary_sig,
      hashed_nonce,
      node_count);
    REQUIRE(result == kv::TxHistory::Result::OK);

    size_t i = 1;
    for (auto const& node_id : node_ids)
    {
      if (node_id == kv::PrimaryNodeId)
      {
        continue;
      }

      auto result = pt.add_signature(
        {view, new_seqno},
        node_id,
        MBEDTLS_ECDSA_MAX_LEN,
        sig,
        hashed_nonce,
        node_count,
        false);
      REQUIRE(
        ((result == kv::TxHistory::Result::OK && i != node_count_quorum) ||
         (result == kv::TxHistory::Result::SEND_SIG_RECEIPT_ACK &&
          i == node_count_quorum)));

      auto vc = pt.get_view_change_message(view);
      REQUIRE(std::get<0>(vc) != nullptr);
      i++;
    }
  }
}

TEST_CASE("Serialization")
{
  std::vector<uint8_t> serialized;
  INFO("view-change serialization");
  {
    ccf::ViewChangeRequest v;

    for (uint32_t i = 10; i < 110; i += 10)
    {
      ccf::Nonce n;
      n.h.fill(i + 2);
      v.signatures.push_back(
        {{static_cast<uint8_t>(i)}, std::to_string(i + 1), n});
    }

    v.signature = {5};
    serialized.resize(v.get_serialized_size());

    uint8_t* data = serialized.data();
    size_t size = serialized.size();

    v.serialize(data, size);
    REQUIRE(size == 0);
  }

  INFO("view-change deserialization");
  {
    const uint8_t* data = serialized.data();
    size_t size = serialized.size();
    ccf::ViewChangeRequest v = ccf::ViewChangeRequest::deserialize(data, size);

    REQUIRE(v.signatures.size() == 10);
    for (uint32_t i = 1; i < 11; ++i)
    {
      ccf::Nonce n;
      n.h.fill(i * 10 + 2);
      ccf::NodeSignature& ns = v.signatures[i - 1];
      REQUIRE(ns.sig.size() == 1);
      REQUIRE(ns.sig[0] == i * 10);
      REQUIRE(ns.node == std::to_string(i * 10 + 1));
      REQUIRE(ns.hashed_nonce.h == n.h);
    }

    REQUIRE(v.signature.size() == 1);
    REQUIRE(v.signature[0] == 5);
  }
}

TEST_CASE("view-change-tracker timeout tests")
{
  INFO("Check timeout works correctly");
  {
    aft::ViewChangeTracker vct(nullptr, std::chrono::seconds(10));
    REQUIRE(vct.should_send_view_change(std::chrono::seconds(1)) == false);
    REQUIRE(vct.get_target_view() == 0);
    REQUIRE(vct.should_send_view_change(std::chrono::seconds(11)));
    REQUIRE(vct.get_target_view() == 1);
    REQUIRE(vct.should_send_view_change(std::chrono::seconds(12)) == false);
    REQUIRE(vct.get_target_view() == 1);
    REQUIRE(vct.should_send_view_change(std::chrono::seconds(100)));
    REQUIRE(vct.get_target_view() == 2);
  }
}

TEST_CASE("view-change-tracker statemachine tests")
{
  ccf::ViewChangeRequest v;
  kv::Consensus::View view = 3;
  kv::Consensus::SeqNo seqno = 1;
  uint32_t node_count = 4;

  INFO("Can trigger view change");
  {
    aft::ViewChangeTracker vct(nullptr, std::chrono::seconds(10));
    size_t i = 0;
    for (auto const& node_id : node_ids)
    {
      auto r = vct.add_request_view_change(v, node_id, view, seqno, node_count);
      if (i == 2)
      {
        REQUIRE(
          r == aft::ViewChangeTracker::ResultAddView::APPEND_NEW_VIEW_MESSAGE);
      }
      else
      {
        REQUIRE(r == aft::ViewChangeTracker::ResultAddView::OK);
      }
      REQUIRE((vct.check_evidence(view) == i >= 2));
      REQUIRE(!vct.check_evidence(view + 1));
      i++;
    }
    vct.clear(true, view);
    REQUIRE(vct.check_evidence(view));
    REQUIRE(!vct.check_evidence(view + 1));
  }

  INFO("Can differentiate view change for different view");
  {
    aft::ViewChangeTracker vct(nullptr, std::chrono::seconds(10));
    size_t i = 0;
    for (auto const& node_id : node_ids)
    {
      auto r = vct.add_request_view_change(v, node_id, i, seqno, node_count);
      REQUIRE(r == aft::ViewChangeTracker::ResultAddView::OK);
      i++;
    }
  }
}

TEST_CASE("test progress_tracker apply_view_change")
{
  using trompeloeil::_;

  kv::NodeId node_id = kv::FirstBackupNodeId;
  auto store = std::make_unique<StoreMock>();
  StoreMock& store_mock = *store.get();
  auto pt = std::make_unique<ccf::ProgressTracker>(std::move(store), node_id);

  {
    REQUIRE_CALL(store_mock, verify_signature(_, _, _, _))
      .RETURN(true)
      .TIMES(AT_LEAST(2));

    ordered_execution(node_id, pt);
  }

  INFO("View-change signature does not verify");
  {
    REQUIRE_CALL(store_mock, verify_view_change_request(_, _, _, _))
      .RETURN(false);
    ccf::ViewChangeRequest v;
    bool result = pt->apply_view_change_message(v, kv::FirstBackupNodeId, 1, 1);
    REQUIRE(result == false);
  }

  INFO("Unknown seqno");
  {
    REQUIRE_CALL(store_mock, verify_view_change_request(_, _, _, _))
      .RETURN(true);
    ccf::ViewChangeRequest v;
    bool result =
      pt->apply_view_change_message(v, kv::FirstBackupNodeId, 1, 999);
    REQUIRE(result == false);
  }

  INFO("View-change matches - known node");
  {
    REQUIRE_CALL(store_mock, verify_view_change_request(_, _, _, _))
      .RETURN(true);
    REQUIRE_CALL(store_mock, verify_signature(_, _, _, _)).RETURN(true);
    ccf::ViewChangeRequest v;
    v.signatures.push_back(ccf::NodeSignature(kv::PrimaryNodeId));

    bool result =
      pt->apply_view_change_message(v, kv::FirstBackupNodeId, 1, 42);
    REQUIRE(result);
  }

  INFO("View-change matches - unknown node");
  {
    REQUIRE_CALL(store_mock, verify_view_change_request(_, _, _, _))
      .RETURN(true);
    REQUIRE_CALL(store_mock, verify_signature(_, _, _, _)).RETURN(false);

    ccf::ViewChangeRequest v;
    v.signatures.push_back(ccf::NodeSignature("UnknownNodeId"));

    bool result =
      pt->apply_view_change_message(v, kv::FirstBackupNodeId, 1, 42);
    REQUIRE(result == false);
  }
}

TEST_CASE("Sending evidence out of band")
{
  using trompeloeil::_;

  ccf::ViewChangeRequest v;
  kv::Consensus::View view = 3;
  kv::Consensus::SeqNo seqno = 1;
  constexpr uint32_t node_count = 4;

  INFO("Can trigger view change");
  {
    aft::ViewChangeTracker vct(nullptr, std::chrono::seconds(10));
    size_t i = 0;
    for (auto const& node_id : node_ids)
    {
      auto r = vct.add_request_view_change(v, node_id, view, seqno, node_count);
      if (i == 2)
      {
        REQUIRE(
          r == aft::ViewChangeTracker::ResultAddView::APPEND_NEW_VIEW_MESSAGE);
      }
      else
      {
        REQUIRE(r == aft::ViewChangeTracker::ResultAddView::OK);
      }

      auto data = vct.get_serialized_view_change_confirmation(view);
      std::shared_ptr<ccf::ProgressTrackerStore> store =
        std::make_unique<StoreMock>();

      aft::ViewChangeTracker vct_2(store, std::chrono::seconds(10));
      if (i >= 2)
      {
        REQUIRE_CALL(
          *reinterpret_cast<StoreMock*>(store.get()),
          verify_view_change_request(_, _, _, _))
          .RETURN(true)
          .TIMES(AT_LEAST(1));

        REQUIRE(vct_2.add_unknown_primary_evidence(
          {data.data(), data.size()}, view, node_count));
        REQUIRE(vct_2.check_evidence(view));
      }
      else
      {
        REQUIRE(!vct_2.add_unknown_primary_evidence(
          {data.data(), data.size()}, view, node_count));
        REQUIRE(!vct_2.check_evidence(view));
      }
      REQUIRE(!vct_2.check_evidence(view + 1));
      i++;
    }
  }
}<|MERGE_RESOLUTION|>--- conflicted
+++ resolved
@@ -142,13 +142,8 @@
       {
         pt->add_nonce_reveal(
           {view, seqno},
-<<<<<<< HEAD
-          pt->get_my_nonce({view, seqno}),
+          pt->get_node_nonce({view, seqno}),
           node_id,
-=======
-          pt->get_node_nonce({view, seqno}),
-          i,
->>>>>>> 9efeccac
           node_count,
           am_i_primary);
       }
