// Copyright (c) Microsoft Corporation. All rights reserved.
// Licensed under the Apache 2.0 License.
#pragma once

#include "channels.h"
#include "ds/serialized.h"
#include "enclave/rpc_handler.h"
#include "node_types.h"

#include <algorithm>
#define FMT_HEADER_ONLY
#include <fmt/format.h>

namespace ccf
{
  class NodeToNode
  {
  public:
    virtual ~NodeToNode() = default;

    virtual void create_channel(
      const NodeId& peer_id,
      const std::string& peer_hostname,
      const std::string& peer_service) = 0;

    virtual void destroy_channel(const NodeId& peer_id) = 0;

    virtual void close_all_outgoing() = 0;

    virtual void destroy_all_channels() = 0;

    template <class T>
    bool send_authenticated(const NodeId& to, NodeMsgType type, const T& data)
    {
      return send_authenticated(
        to, type, reinterpret_cast<const uint8_t*>(&data), sizeof(T));
    }

    template <>
    bool send_authenticated(
      const NodeId& to, NodeMsgType type, const std::vector<uint8_t>& data)
    {
      return send_authenticated(to, type, data.data(), data.size());
    }

    virtual bool send_authenticated(
      const NodeId& to, NodeMsgType type, const uint8_t* data, size_t size) = 0;

    template <class T>
    const T& recv_authenticated(
      const NodeId& from, const uint8_t*& data, size_t& size)
    {
      auto& t = serialized::overlay<T>(data, size);

      if (!recv_authenticated(from, asCb(t), data, size))
      {
        throw std::logic_error(fmt::format(
          "Invalid authenticated node2node message from node {}", from));
      }

      return t;
    }

    template <class T>
    const T& recv_authenticated_with_load(
      const NodeId& from, const uint8_t*& data, size_t& size)
    {
      const auto* data_ = data;
      auto size_ = size;

      const auto& t = serialized::overlay<T>(data_, size_);

      if (!recv_authenticated_with_load(from, data, size))
      {
        throw std::logic_error(fmt::format(
          "Invalid authenticated node2node message with load from node {}",
          from));
      }
      serialized::skip(data, size, sizeof(T));

      return t;
    }

    virtual bool recv_authenticated_with_load(
      const NodeId& from, const uint8_t*& data, size_t& size) = 0;

    virtual bool recv_authenticated(
      const NodeId& from, CBuffer cb, const uint8_t*& data, size_t& size) = 0;

    virtual void recv_message(const NodeId& from, OArray&& oa) = 0;

    virtual void initialize(
      const NodeId& self_id, const crypto::Pem& network_pkey) = 0;

    virtual bool send_encrypted(
      const NodeId& to,
      NodeMsgType type,
      CBuffer cb,
      const std::vector<uint8_t>& data) = 0;

    template <class T>
    bool send_encrypted(
      const NodeId& to,
      NodeMsgType type,
      const std::vector<uint8_t>& data,
      const T& msg_hdr)
    {
      return send_encrypted(to, type, asCb(msg_hdr), data);
    }

    template <class T>
    std::pair<T, std::vector<uint8_t>> recv_encrypted(
      const NodeId& from, const uint8_t* data, size_t size)
    {
      auto t = serialized::read<T>(data, size);

      std::vector<uint8_t> plain = recv_encrypted(from, asCb(t), data, size);
      return std::make_pair(t, plain);
    }

    virtual std::vector<uint8_t> recv_encrypted(
      const NodeId& from, CBuffer cb, const uint8_t* data, size_t size) = 0;
  };

  class NodeToNodeImpl : public NodeToNode
  {
  private:
    std::optional<NodeId> self = std::nullopt;
    std::unique_ptr<ChannelManager> channels;
    ringbuffer::AbstractWriterFactory& writer_factory;

  public:
    NodeToNodeImpl(ringbuffer::AbstractWriterFactory& writer_factory_) :
<<<<<<< HEAD
      self(0), // TODO: Fix
=======
>>>>>>> a62eef94
      writer_factory(writer_factory_)
    {}

    void initialize(
      const NodeId& self_id, const crypto::Pem& network_pkey) override
    {
      CCF_ASSERT_FMT(
<<<<<<< HEAD
        self == 0,
=======
        !self.has_value(),
>>>>>>> a62eef94
        "Calling initialize more than once, previous id:{}, new id:{}",
        self.value(),
        self_id);

      self = self_id;
      channels = std::make_unique<ChannelManager>(
        writer_factory, network_pkey, self.value());
    }

    void create_channel(
      const NodeId& peer_id,
      const std::string& hostname,
      const std::string& service) override
    {
      if (peer_id == self.value())
      {
        return;
      }

      channels->create_channel(peer_id, hostname, service);
    }

    void destroy_channel(const NodeId& peer_id) override
    {
      if (peer_id == self.value())
      {
        return;
      }

      channels->destroy_channel(peer_id);
    }

    void close_all_outgoing() override
    {
      channels->close_all_outgoing();
    }

    void destroy_all_channels() override
    {
      channels->destroy_all_channels();
    }

    bool send_authenticated(
      const NodeId& to,
      NodeMsgType type,
      const uint8_t* data,
      size_t size) override
    {
      auto n2n_channel = channels->get(to);
      return n2n_channel->send(type, {data, size});
    }

    bool recv_authenticated(
      const NodeId& from,
      CBuffer cb,
      const uint8_t*& data,
      size_t& size) override
    {
      auto n2n_channel = channels->get(from);
      return n2n_channel->recv_authenticated(cb, data, size);
    }

    bool send_encrypted(
      const NodeId& to,
      NodeMsgType type,
      CBuffer cb,
      const std::vector<uint8_t>& data) override
    {
      auto n2n_channel = channels->get(to);
      return n2n_channel->send(type, cb, data);
    }

    bool recv_authenticated_with_load(
      const NodeId& from, const uint8_t*& data, size_t& size) override
    {
      auto n2n_channel = channels->get(from);
      return n2n_channel->recv_authenticated_with_load(data, size);
    }

    std::vector<uint8_t> recv_encrypted(
      const NodeId& from, CBuffer cb, const uint8_t* data, size_t size) override
    {
      auto n2n_channel = channels->get(from);

      auto plain = n2n_channel->recv_encrypted(cb, data, size);
      if (!plain.has_value())
      {
        throw std::logic_error(fmt::format(
          "Invalid encrypted node2node message from node {}", from));
      }

      return plain.value();
    }

    void process_key_exchange(
      const NodeId& from, const uint8_t* data, size_t size)
    {
      // Called on channel target when a key exchange message is received from
      // the initiator
      auto n2n_channel = channels->get(from);
      n2n_channel->load_peer_signed_public(false, data, size);
    }

    void complete_key_exchange(
      const NodeId& from, const uint8_t* data, size_t size)
    {
      // Called on channel initiator when a key exchange response message is
      // received from the target
      auto n2n_channel = channels->get(from);
      n2n_channel->load_peer_signed_public(true, data, size);
    }

    void recv_message(const NodeId& from, OArray&& oa) override
    {
      const uint8_t* data = oa.data();
      size_t size = oa.size();
      switch (serialized::read<ChannelMsg>(data, size))
      {
        case key_exchange:
        {
          process_key_exchange(from, data, size);
          break;
        }

        case key_exchange_response:
        {
          complete_key_exchange(from, data, size);
          break;
        }

        default:
        {
        }
        break;
      }
    }
  };
}<|MERGE_RESOLUTION|>--- conflicted
+++ resolved
@@ -131,10 +131,6 @@
 
   public:
     NodeToNodeImpl(ringbuffer::AbstractWriterFactory& writer_factory_) :
-<<<<<<< HEAD
-      self(0), // TODO: Fix
-=======
->>>>>>> a62eef94
       writer_factory(writer_factory_)
     {}
 
@@ -142,11 +138,7 @@
       const NodeId& self_id, const crypto::Pem& network_pkey) override
     {
       CCF_ASSERT_FMT(
-<<<<<<< HEAD
-        self == 0,
-=======
         !self.has_value(),
->>>>>>> a62eef94
         "Calling initialize more than once, previous id:{}, new id:{}",
         self.value(),
         self_id);
