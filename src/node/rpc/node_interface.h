--- conflicted
+++ resolved
@@ -25,15 +25,7 @@
       GetQuotes::Out& result,
       const std::optional<std::set<NodeId>>& filter = std::nullopt) = 0;
     virtual NodeId get_node_id() const = 0;
-<<<<<<< HEAD
-
-    virtual ShareManager& get_share_manager() = 0;
-    virtual bool restore_ledger_secrets(
-      Store::Tx& tx,
-      const std::map<MemberId, SecretSharing::Share>& submitted_shares) = 0;
-=======
     virtual kv::Version get_last_recovered_commit_idx() = 0;
     virtual void restore_ledger_secrets(kv::Tx& tx) = 0;
->>>>>>> 8cb46a29
   };
 }