// Copyright (c) Microsoft Corporation. All rights reserved.
// Licensed under the Apache 2.0 License.
#define DOCTEST_CONFIG_IMPLEMENT
#define DOCTEST_CONFIG_NO_SHORT_MACRO_NAMES
#include "ds/files.h"
#include "ds/logger.h"
#include "enclave/app_interface.h"
#include "kv/test/null_encryptor.h"
#include "node/client_signatures.h"
#include "node/genesis_gen.h"
#include "node/rpc/json_rpc.h"
#include "node/rpc/member_frontend.h"
#include "node/rpc/user_frontend.h"
#include "node_stub.h"
#include "runtime_config/default_whitelists.h"

#include <doctest/doctest.h>
#include <iostream>
#include <string>

extern "C"
{
#include <evercrypt/EverCrypt_AutoConfig2.h>
}

using namespace ccfapp;
using namespace ccf;
using namespace std;
using namespace jsonrpc;
using namespace nlohmann;

using TResponse = http::SimpleResponseProcessor::Response;

// used throughout
auto kp = tls::make_key_pair();
auto member_cert = kp -> self_sign("CN=name_member");
auto verifier_mem = tls::make_verifier(member_cert);
auto member_caller = verifier_mem -> der_cert_data();
auto user_cert = kp -> self_sign("CN=name_user");
std::vector<uint8_t> dummy_key_share = {1, 2, 3};

auto encryptor = std::make_shared<kv::NullTxEncryptor>();

constexpr auto default_pack = jsonrpc::Pack::Text;

string get_script_path(string name)
{
  auto default_dir = "../src/runtime_config";
  auto dir = getenv("RUNTIME_CONFIG_DIR");
  stringstream ss;
  ss << (dir ? dir : default_dir) << "/" << name;
  return ss.str();
}
const auto gov_script_file = files::slurp_string(get_script_path("gov.lua"));
const auto gov_veto_script_file =
  files::slurp_string(get_script_path("gov_veto.lua"));
const auto operator_gov_script_file =
  files::slurp_string(get_script_path("operator_gov.lua"));

template <typename T>
T parse_response_body(const TResponse& r)
{
  nlohmann::json body_j;
  try
  {
    body_j = jsonrpc::unpack(r.body, jsonrpc::Pack::Text);
  }
  catch (const nlohmann::json::parse_error& e)
  {
    LOG_FAIL_FMT(e.what());
    LOG_FAIL_FMT("RPC error: {}", std::string(r.body.begin(), r.body.end()));
  }

  return body_j.get<T>();
}

void check_error(const TResponse& r, http_status expected)
{
  DOCTEST_CHECK(r.status == expected);
}

void check_result_state(const TResponse& r, ProposalState expected)
{
  DOCTEST_CHECK(r.status == HTTP_STATUS_OK);
  const auto result = parse_response_body<ProposalInfo>(r);
  DOCTEST_CHECK(result.state == expected);
}

void set_whitelists(GenesisGenerator& gen)
{
  for (const auto& wl : default_whitelists)
    gen.set_whitelist(wl.first, wl.second);
}

std::vector<uint8_t> create_request(
  const json& params, const string& method_name, http_method verb = HTTP_POST)
{
  http::Request r(method_name, verb);
  const auto body = params.is_null() ? std::vector<uint8_t>() :
                                       jsonrpc::pack(params, default_pack);
  r.set_body(&body);
  return r.build_request();
}

std::vector<uint8_t> create_signed_request(
  const json& params, const string& method_name, const tls::KeyPairPtr& kp_)
{
  http::Request r(method_name);

  const auto body = params.is_null() ? std::vector<uint8_t>() :
                                       jsonrpc::pack(params, default_pack);

  r.set_body(&body);
  http::sign_request(r, kp_);

  return r.build_request();
}

template <typename T>
auto query_params(T script, bool compile)
{
  json params;
  if (compile)
    params["bytecode"] = lua::compile(script);
  else
    params["text"] = script;
  return params;
}

template <typename T>
auto read_params(const T& key, const string& table_name)
{
  json params;
  params["key"] = key;
  params["table"] = table_name;
  return params;
}

auto frontend_process(
  MemberRpcFrontend& frontend,
  const std::vector<uint8_t>& serialized_request,
  const Cert& caller)
{
  auto session = std::make_shared<enclave::SessionContext>(
    0, tls::make_verifier(caller)->der_cert_data());
  auto rpc_ctx = enclave::make_rpc_context(session, serialized_request);
  auto serialized_response = frontend.process(rpc_ctx);

  DOCTEST_CHECK(serialized_response.has_value());

  http::SimpleResponseProcessor processor;
  http::ResponseParser parser(processor);

  const auto parsed_count =
    parser.execute(serialized_response->data(), serialized_response->size());
  DOCTEST_REQUIRE(parsed_count == serialized_response->size());
  DOCTEST_REQUIRE(processor.received.size() == 1);

  return processor.received.front();
}

auto get_proposal(
  MemberRpcFrontend& frontend, size_t proposal_id, const Cert& caller)
{
  Script read_proposal(fmt::format(
    R"xxx(
      tables = ...
      return tables["ccf.proposals"]:get({})
    )xxx",
    proposal_id));

  const auto read = create_request(read_proposal, "query");

  return parse_response_body<Proposal>(
    frontend_process(frontend, read, caller));
}

std::vector<uint8_t> get_cert_data(uint64_t member_id, tls::KeyPairPtr& kp_mem)
{
  return kp_mem->self_sign("CN=new member" + to_string(member_id));
}

std::vector<uint8_t> gen_public_encryption_key()
{
  auto private_encryption_key =
    tls::create_entropy()->random(crypto::BoxKey::KEY_SIZE);
  return tls::PublicX25519::write(
           crypto::BoxKey::public_from_private(private_encryption_key))
    .raw();
}

auto init_frontend(
  NetworkTables& network,
  GenesisGenerator& gen,
  StubNodeState& node,
  ShareManager& share_manager,
  const int n_members,
  std::vector<std::vector<uint8_t>>& member_certs)
{
  // create members
  for (uint8_t i = 0; i < n_members; i++)
  {
    member_certs.push_back(get_cert_data(i, kp));
    gen.add_member(member_certs.back(), {});
  }

  set_whitelists(gen);
  gen.set_gov_scripts(lua::Interpreter().invoke<json>(gov_script_file));
  gen.finalize();

  return MemberRpcFrontend(network, node, share_manager);
}

DOCTEST_TEST_CASE("Member query/read")
{
  // initialize the network state
<<<<<<< HEAD
  NetworkState network;
  Store::Tx gen_tx;
=======
  NetworkTables network;
  kv::Tx gen_tx;
>>>>>>> e432c813
  GenesisGenerator gen(network, gen_tx);
  gen.init_values();
  gen.create_service({});
  ShareManager share_manager(network);
  StubNodeState node(share_manager);
  MemberRpcFrontend frontend(network, node, share_manager);
  frontend.open();
  const auto member_id = gen.add_member(member_cert, {});
  gen.finalize();

  const enclave::SessionContext member_session(
    enclave::InvalidSessionId, member_cert);

  // put value to read
  constexpr auto key = 123;
  constexpr auto value = 456;
  kv::Tx tx;
  tx.get_view(network.values)->put(key, value);
  DOCTEST_CHECK(tx.commit() == kv::CommitSuccess::OK);

  static constexpr auto query = R"xxx(
  local tables = ...
  return tables["ccf.values"]:get(123)
  )xxx";

  DOCTEST_SUBCASE("Query: bytecode/script allowed access")
  {
    // set member ACL so that the VALUES table is accessible
    kv::Tx tx;
    tx.get_view(network.whitelists)
      ->put(WlIds::MEMBER_CAN_READ, {Tables::VALUES});
    DOCTEST_CHECK(tx.commit() == kv::CommitSuccess::OK);

    bool compile = true;
    do
    {
      const auto req = create_request(query_params(query, compile), "query");
      const auto r = frontend_process(frontend, req, member_cert);
      const auto result = parse_response_body<int>(r);
      DOCTEST_CHECK(result == value);
      compile = !compile;
    } while (!compile);
  }

  DOCTEST_SUBCASE("Query: table not in ACL")
  {
    // set member ACL so that no table is accessible
    kv::Tx tx;
    tx.get_view(network.whitelists)->put(WlIds::MEMBER_CAN_READ, {});
    DOCTEST_CHECK(tx.commit() == kv::CommitSuccess::OK);

    auto req = create_request(query_params(query, true), "query");
    const auto response = frontend_process(frontend, req, member_cert);

    check_error(response, HTTP_STATUS_INTERNAL_SERVER_ERROR);
  }

  DOCTEST_SUBCASE("Read: allowed access, key exists")
  {
    kv::Tx tx;
    tx.get_view(network.whitelists)
      ->put(WlIds::MEMBER_CAN_READ, {Tables::VALUES});
    DOCTEST_CHECK(tx.commit() == kv::CommitSuccess::OK);

    auto read_call =
      create_request(read_params<int>(key, Tables::VALUES), "read");
    const auto r = frontend_process(frontend, read_call, member_cert);
    const auto result = parse_response_body<int>(r);
    DOCTEST_CHECK(result == value);
  }

  DOCTEST_SUBCASE("Read: allowed access, key doesn't exist")
  {
    constexpr auto wrong_key = 321;
    kv::Tx tx;
    tx.get_view(network.whitelists)
      ->put(WlIds::MEMBER_CAN_READ, {Tables::VALUES});
    DOCTEST_CHECK(tx.commit() == kv::CommitSuccess::OK);

    auto read_call =
      create_request(read_params<int>(wrong_key, Tables::VALUES), "read");
    const auto response = frontend_process(frontend, read_call, member_cert);

    check_error(response, HTTP_STATUS_BAD_REQUEST);
  }

  DOCTEST_SUBCASE("Read: access not allowed")
  {
    kv::Tx tx;
    tx.get_view(network.whitelists)->put(WlIds::MEMBER_CAN_READ, {});
    DOCTEST_CHECK(tx.commit() == kv::CommitSuccess::OK);

    auto read_call =
      create_request(read_params<int>(key, Tables::VALUES), "read");
    const auto response = frontend_process(frontend, read_call, member_cert);

    check_error(response, HTTP_STATUS_INTERNAL_SERVER_ERROR);
  }
}

DOCTEST_TEST_CASE("Proposer ballot")
{
  NetworkState network;
  network.tables->set_encryptor(encryptor);
  kv::Tx gen_tx;
  GenesisGenerator gen(network, gen_tx);
  gen.init_values();
  gen.create_service({});

  const auto proposer_cert = get_cert_data(0, kp);
  const auto proposer_id = gen.add_member(proposer_cert, {});
  const auto voter_cert = get_cert_data(1, kp);
  const auto voter_id = gen.add_member(voter_cert, {});

  set_whitelists(gen);
  gen.set_gov_scripts(lua::Interpreter().invoke<json>(gov_script_file));
  gen.finalize();

  ShareManager share_manager(network);
  StubNodeState node(share_manager);
  MemberRpcFrontend frontend(network, node, share_manager);
  frontend.open();

  size_t proposal_id;

  const ccf::Script vote_for("return true");
  const ccf::Script vote_against("return false");
  {
    DOCTEST_INFO("Propose, initially voting against");

    const auto proposed_member = get_cert_data(2, kp);

    Propose::In proposal;
    proposal.script = std::string(R"xxx(
      tables, member_info = ...
      return Calls:call("new_member", member_info)
    )xxx");
    proposal.parameter["cert"] = proposed_member;
    proposal.parameter["keyshare"] = dummy_key_share;
    proposal.ballot = vote_against;
    const auto propose = create_signed_request(proposal, "propose", kp);
    const auto r = frontend_process(frontend, propose, proposer_cert);

    // the proposal should be accepted, but not succeed immediately
    const auto result = parse_response_body<Propose::Out>(r);
    DOCTEST_CHECK(result.state == ProposalState::OPEN);

    proposal_id = result.proposal_id;
  }

  {
    DOCTEST_INFO("Second member votes for proposal");

    const auto vote =
      create_signed_request(Vote{proposal_id, vote_for}, "vote", kp);
    const auto r = frontend_process(frontend, vote, voter_cert);

    // The vote should not yet succeed
    check_result_state(r, ProposalState::OPEN);
  }

  {
    DOCTEST_INFO("Read current votes");

    const auto proposal_result =
      get_proposal(frontend, proposal_id, proposer_cert);

    const auto& votes = proposal_result.votes;
    DOCTEST_CHECK(votes.size() == 2);

    const auto proposer_vote = votes.find(proposer_id);
    DOCTEST_CHECK(proposer_vote != votes.end());
    DOCTEST_CHECK(proposer_vote->second == vote_against);

    const auto voter_vote = votes.find(voter_id);
    DOCTEST_CHECK(voter_vote != votes.end());
    DOCTEST_CHECK(voter_vote->second == vote_for);
  }

  {
    DOCTEST_INFO("Proposer votes for");

    const auto vote =
      create_signed_request(Vote{proposal_id, vote_for}, "vote", kp);
    const auto r = frontend_process(frontend, vote, proposer_cert);

    // The vote should now succeed
    check_result_state(r, ProposalState::ACCEPTED);
  }
}

struct NewMember
{
  MemberId id;
  tls::KeyPairPtr kp = tls::make_key_pair();
  Cert cert;
};

DOCTEST_TEST_CASE("Add new members until there are 7 then reject")
{
  logger::config::level() = logger::INFO;

  constexpr auto initial_members = 3;
  constexpr auto n_new_members = 7;
  constexpr auto max_members = 8;
  NetworkState network;
  network.ledger_secrets = std::make_shared<LedgerSecrets>();
  network.ledger_secrets->init();
  network.encryption_key = std::make_unique<NetworkEncryptionKey>(
    tls::create_entropy()->random(crypto::BoxKey::KEY_SIZE));
  network.tables->set_encryptor(encryptor);
  kv::Tx gen_tx;
  GenesisGenerator gen(network, gen_tx);
  gen.init_values();
  gen.create_service({});
  ShareManager share_manager(network);
  StubNodeState node(share_manager);
  // add three initial active members
  // the proposer
  auto proposer_id = gen.add_member(member_cert, gen_public_encryption_key());

  // the voters
  const auto voter_a_cert = get_cert_data(1, kp);
  auto voter_a = gen.add_member(voter_a_cert, gen_public_encryption_key());
  const auto voter_b_cert = get_cert_data(2, kp);
  auto voter_b = gen.add_member(voter_b_cert, gen_public_encryption_key());

  set_whitelists(gen);
  gen.set_gov_scripts(lua::Interpreter().invoke<json>(gov_script_file));
  gen.set_recovery_threshold(1);
  gen.open_service();
  gen.finalize();
  MemberRpcFrontend frontend(network, node, share_manager);
  frontend.open();

  vector<NewMember> new_members(n_new_members);

  auto i = 0ul;
  for (auto& new_member : new_members)
  {
    const auto proposal_id = i;
    new_member.id = initial_members + i++;

    // new member certificate
    auto cert_pem =
      new_member.kp->self_sign(fmt::format("CN=new member{}", new_member.id));
    auto keyshare = dummy_key_share;
    auto v = tls::make_verifier(cert_pem);
    const auto _cert = v->raw();
    new_member.cert = {_cert->raw.p, _cert->raw.p + _cert->raw.len};

    // check new_member id does not work before member is added
    const auto read_next_req = create_request(
      read_params<int>(ValueIds::NEXT_MEMBER_ID, Tables::VALUES), "read");
    const auto r = frontend_process(frontend, read_next_req, new_member.cert);
    check_error(r, HTTP_STATUS_FORBIDDEN);

    // propose new member, as proposer
    Propose::In proposal;
    proposal.script = std::string(R"xxx(
      tables, member_info = ...
      return Calls:call("new_member", member_info)
    )xxx");
    proposal.parameter["cert"] = cert_pem;
    proposal.parameter["keyshare"] = gen_public_encryption_key();

    const auto propose = create_signed_request(proposal, "propose", kp);

    {
      const auto r = frontend_process(frontend, propose, member_cert);
      const auto result = parse_response_body<Propose::Out>(r);

      // the proposal should be accepted, but not succeed immediately
      DOCTEST_CHECK(result.proposal_id == proposal_id);
      DOCTEST_CHECK(result.state == ProposalState::OPEN);
    }

    // read initial proposal, as second member
    const Proposal initial_read =
      get_proposal(frontend, proposal_id, voter_a_cert);
    DOCTEST_CHECK(initial_read.proposer == proposer_id);
    DOCTEST_CHECK(initial_read.script == proposal.script);
    DOCTEST_CHECK(initial_read.parameter == proposal.parameter);

    // vote as second member
    Script vote_ballot(fmt::format(
      R"xxx(
        local tables, calls = ...
        local n = 0
        tables["ccf.members"]:foreach( function(k, v) n = n + 1 end )
        if n < {} then
          return true
        else
          return false
        end
      )xxx",
      max_members));

    const auto vote =
      create_signed_request(Vote{proposal_id, vote_ballot}, "vote", kp);

    {
      const auto r = frontend_process(frontend, vote, voter_a_cert);
      const auto result = parse_response_body<ProposalInfo>(r);

      if (new_member.id < max_members)
      {
        // vote should succeed
        DOCTEST_CHECK(result.state == ProposalState::ACCEPTED);
        // check that member with the new new_member cert can make RPCs now
        DOCTEST_CHECK(
          parse_response_body<int>(frontend_process(
            frontend, read_next_req, new_member.cert)) == new_member.id + 1);

        // successful proposals are removed from the kv, so we can't confirm
        // their final state
      }
      else
      {
        // vote should not succeed
        DOCTEST_CHECK(result.state == ProposalState::OPEN);
        // check that member with the new new_member cert can make RPCs now
        check_error(
          frontend_process(frontend, read_next_req, new_member.cert),
          HTTP_STATUS_FORBIDDEN);

        // re-read proposal, as second member
        const Proposal final_read =
          get_proposal(frontend, proposal_id, voter_a_cert);
        DOCTEST_CHECK(final_read.proposer == proposer_id);
        DOCTEST_CHECK(final_read.script == proposal.script);
        DOCTEST_CHECK(final_read.parameter == proposal.parameter);

        const auto my_vote = final_read.votes.find(voter_a);
        DOCTEST_CHECK(my_vote != final_read.votes.end());
        DOCTEST_CHECK(my_vote->second == vote_ballot);
      }
    }
  }

  DOCTEST_SUBCASE("ACK from newly added members")
  {
    // iterate over all new_members, except for the last one
    for (auto new_member = new_members.cbegin(); new_member !=
         new_members.cend() - (initial_members + n_new_members - max_members);
         new_member++)
    {
      // (1) read ack entry
      const auto read_state_digest_req = create_request(
        read_params(new_member->id, Tables::MEMBER_ACKS), "read");
      const auto ack0 = parse_response_body<StateDigest>(
        frontend_process(frontend, read_state_digest_req, new_member->cert));
      DOCTEST_REQUIRE(std::all_of(
        ack0.state_digest.begin(), ack0.state_digest.end(), [](uint8_t i) {
          return i == 0;
        }));

      {
        // make sure that there is a signature in the signatures table since
        // ack's depend on that
        kv::Tx tx;
        auto sig_view = tx.get_view(network.signatures);
        Signature sig_value;
        sig_view->put(0, sig_value);
        DOCTEST_REQUIRE(tx.commit() == kv::CommitSuccess::OK);
      }

      // (2) ask for a fresher digest of state
      const auto freshen_state_digest_req =
        create_request(nullptr, "updateAckStateDigest");
      const auto freshen_state_digest = parse_response_body<StateDigest>(
        frontend_process(frontend, freshen_state_digest_req, new_member->cert));
      DOCTEST_CHECK(freshen_state_digest.state_digest != ack0.state_digest);

      // (3) read ack entry again and check that the state digest has changed
      const auto ack1 = parse_response_body<StateDigest>(
        frontend_process(frontend, read_state_digest_req, new_member->cert));
      DOCTEST_CHECK(ack0.state_digest != ack1.state_digest);
      DOCTEST_CHECK(freshen_state_digest.state_digest == ack1.state_digest);

      // (4) sign stale state and send it
      StateDigest params;
      params.state_digest = ack0.state_digest;
      const auto send_stale_sig_req =
        create_signed_request(params, "ack", new_member->kp);
      check_error(
        frontend_process(frontend, send_stale_sig_req, new_member->cert),
        HTTP_STATUS_BAD_REQUEST);

      // (5) sign new state digest and send it
      params.state_digest = ack1.state_digest;
      const auto send_good_sig_req =
        create_signed_request(params, "ack", new_member->kp);
      const auto good_response =
        frontend_process(frontend, send_good_sig_req, new_member->cert);
      DOCTEST_CHECK(good_response.status == HTTP_STATUS_OK);
      DOCTEST_CHECK(parse_response_body<bool>(good_response));

      // (6) read own member status
      const auto read_status_req =
        create_request(read_params(new_member->id, Tables::MEMBERS), "read");
      const auto mi = parse_response_body<MemberInfo>(
        frontend_process(frontend, read_status_req, new_member->cert));
      DOCTEST_CHECK(mi.status == MemberStatus::ACTIVE);
    }
  }
}

DOCTEST_TEST_CASE("Accept node")
{
  NetworkState network;
  network.tables->set_encryptor(encryptor);
  kv::Tx gen_tx;
  GenesisGenerator gen(network, gen_tx);
  gen.init_values();
  gen.create_service({});
  ShareManager share_manager(network);
  StubNodeState node(share_manager);
  auto new_kp = tls::make_key_pair();

  const auto member_0_cert = get_cert_data(0, new_kp);
  const auto member_1_cert = get_cert_data(1, kp);
  const auto member_0 = gen.add_member(member_0_cert, {});
  const auto member_1 = gen.add_member(member_1_cert, {});

  // node to be tested
  // new node certificate
  auto new_ca = new_kp->self_sign("CN=new node");
  NodeInfo ni;
  ni.cert = new_ca;
  gen.add_node(ni);
  set_whitelists(gen);
  gen.set_gov_scripts(lua::Interpreter().invoke<json>(gov_script_file));
  gen.finalize();
  MemberRpcFrontend frontend(network, node, share_manager);
  frontend.open();
  auto node_id = 0;

  // check node exists with status pending
  {
    auto read_values =
      create_request(read_params<int>(node_id, Tables::NODES), "read");
    const auto r = parse_response_body<NodeInfo>(
      frontend_process(frontend, read_values, member_0_cert));

    DOCTEST_CHECK(r.status == NodeStatus::PENDING);
  }

  // m0 proposes adding new node
  {
    Script proposal(R"xxx(
      local tables, node_id = ...
      return Calls:call("trust_node", node_id)
    )xxx");
    const auto propose =
      create_signed_request(Propose::In{proposal, node_id}, "propose", new_kp);
    const auto r = parse_response_body<Propose::Out>(
      frontend_process(frontend, propose, member_0_cert));

    DOCTEST_CHECK(r.state == ProposalState::OPEN);
    DOCTEST_CHECK(r.proposal_id == 0);
  }

  // m1 votes for accepting a single new node
  {
    Script vote_ballot(R"xxx(
        local tables, calls = ...
        return #calls == 1 and calls[1].func == "trust_node"
       )xxx");
    const auto vote = create_signed_request(Vote{0, vote_ballot}, "vote", kp);

    check_result_state(
      frontend_process(frontend, vote, member_1_cert), ProposalState::ACCEPTED);
  }

  // check node exists with status pending
  {
    const auto read_values =
      create_request(read_params<int>(node_id, Tables::NODES), "read");
    const auto r = parse_response_body<NodeInfo>(
      frontend_process(frontend, read_values, member_0_cert));
    DOCTEST_CHECK(r.status == NodeStatus::TRUSTED);
  }

  // m0 proposes retire node
  {
    Script proposal(R"xxx(
      local tables, node_id = ...
      return Calls:call("retire_node", node_id)
    )xxx");
    const auto propose =
      create_signed_request(Propose::In{proposal, node_id}, "propose", new_kp);
    const auto r = parse_response_body<Propose::Out>(
      frontend_process(frontend, propose, member_0_cert));

    DOCTEST_CHECK(r.state == ProposalState::OPEN);
    DOCTEST_CHECK(r.proposal_id == 1);
  }

  // m1 votes for retiring node
  {
    const Script vote_ballot("return true");
    const auto vote = create_signed_request(Vote{1, vote_ballot}, "vote", kp);
    check_result_state(
      frontend_process(frontend, vote, member_1_cert), ProposalState::ACCEPTED);
  }

  // check that node exists with status retired
  {
    auto read_values =
      create_request(read_params<int>(node_id, Tables::NODES), "read");
    const auto r = parse_response_body<NodeInfo>(
      frontend_process(frontend, read_values, member_0_cert));
    DOCTEST_CHECK(r.status == NodeStatus::RETIRED);
  }

  // check that retired node cannot be trusted
  {
    Script proposal(R"xxx(
      local tables, node_id = ...
      return Calls:call("trust_node", node_id)
    )xxx");
    const auto propose =
      create_signed_request(Propose::In{proposal, node_id}, "propose", new_kp);
    const auto r = parse_response_body<Propose::Out>(
      frontend_process(frontend, propose, member_0_cert));

    const Script vote_ballot("return true");
    const auto vote =
      create_signed_request(Vote{r.proposal_id, vote_ballot}, "vote", kp);
    check_result_state(
      frontend_process(frontend, vote, member_1_cert), ProposalState::FAILED);
  }

  // check that retired node cannot be retired again
  {
    Script proposal(R"xxx(
      local tables, node_id = ...
      return Calls:call("retire_node", node_id)
    )xxx");
    const auto propose =
      create_signed_request(Propose::In{proposal, node_id}, "propose", new_kp);
    const auto r = parse_response_body<Propose::Out>(
      frontend_process(frontend, propose, member_0_cert));

    const Script vote_ballot("return true");
    const auto vote =
      create_signed_request(Vote{r.proposal_id, vote_ballot}, "vote", kp);
    check_result_state(
      frontend_process(frontend, vote, member_1_cert), ProposalState::FAILED);
  }
}

ProposalInfo test_raw_writes(
  NetworkTables& network,
  GenesisGenerator& gen,
  StubNodeState& node,
  ShareManager& share_manager,
  Propose::In proposal,
  const int n_members = 1,
  const int pro_votes = 1,
  bool explicit_proposer_vote = false)
{
  std::vector<std::vector<uint8_t>> member_certs;
  auto frontend =
    init_frontend(network, gen, node, share_manager, n_members, member_certs);
  frontend.open();

  // check values before
  {
    kv::Tx tx;
    auto next_member_id_r =
      tx.get_view(network.values)->get(ValueIds::NEXT_MEMBER_ID);
    DOCTEST_CHECK(next_member_id_r);
    DOCTEST_CHECK(*next_member_id_r == n_members);
  }

  // propose
  const auto proposal_id = 0ul;
  {
    const uint8_t proposer_id = 0;
    const auto propose = create_signed_request(proposal, "propose", kp);
    const auto r = parse_response_body<Propose::Out>(
      frontend_process(frontend, propose, member_certs[0]));

    const auto expected_state =
      (n_members == 1) ? ProposalState::ACCEPTED : ProposalState::OPEN;
    DOCTEST_CHECK(r.state == expected_state);
    DOCTEST_CHECK(r.proposal_id == proposal_id);
    if (r.state == ProposalState::ACCEPTED)
      return r;
  }

  // con votes
  for (int i = n_members - 1; i >= pro_votes; i--)
  {
    const Script vote("return false");
    const auto vote_serialized =
      create_signed_request(Vote{proposal_id, vote}, "vote", kp);

    check_result_state(
      frontend_process(frontend, vote_serialized, member_certs[i]),
      ProposalState::OPEN);
  }

  // pro votes (proposer also votes)
  ProposalInfo info = {};
  for (uint8_t i = explicit_proposer_vote ? 0 : 1; i < pro_votes; i++)
  {
    const Script vote("return true");
    const auto vote_serialized =
      create_signed_request(Vote{proposal_id, vote}, "vote", kp);
    if (info.state == ProposalState::OPEN)
    {
      info = parse_response_body<ProposalInfo>(
        frontend_process(frontend, vote_serialized, member_certs[i]));
    }
    else
    {
      // proposal has been accepted - additional votes return an error
      check_error(
        frontend_process(frontend, vote_serialized, member_certs[i]),
        HTTP_STATUS_BAD_REQUEST);
    }
  }
  return info;
}

DOCTEST_TEST_CASE("Propose raw writes")
{
  logger::config::level() = logger::INFO;
  DOCTEST_SUBCASE("insensitive tables")
  {
    const auto n_members = 3;
    for (int pro_votes = 0; pro_votes <= n_members; pro_votes++)
    {
      const bool should_succeed = pro_votes > n_members / 2;
      NetworkState network;
      network.tables->set_encryptor(encryptor);
      kv::Tx gen_tx;
      GenesisGenerator gen(network, gen_tx);
      gen.init_values();
      gen.create_service({});
      ShareManager share_manager(network);
      StubNodeState node(share_manager);
      nlohmann::json recovery_threshold = 4;

      kv::Tx tx_before;
      auto configuration = tx_before.get_view(network.config)->get(0);
      DOCTEST_REQUIRE_FALSE(configuration.has_value());

      const auto expected_state =
        should_succeed ? ProposalState::ACCEPTED : ProposalState::OPEN;
      const auto proposal_info = test_raw_writes(
        network,
        gen,
        node,
        share_manager,
        {R"xxx(
        local tables, recovery_threshold = ...
        local p = Puts:new()
        p:put("ccf.config", 0, {recovery_threshold = recovery_threshold})
        return Calls:call("raw_puts", p)
      )xxx"s,
         4},
        n_members,
        pro_votes);
      DOCTEST_CHECK(proposal_info.state == expected_state);
      if (!should_succeed)
        continue;

      // check results
      kv::Tx tx_after;
      configuration = tx_after.get_view(network.config)->get(0);
      DOCTEST_CHECK(configuration.has_value());
      DOCTEST_CHECK(configuration->recovery_threshold == recovery_threshold);
    }
  }

  DOCTEST_SUBCASE("sensitive tables")
  {
    // propose changes to sensitive tables; changes must only be accepted
    // unanimously create new network for each case
    const auto sensitive_tables = {Tables::WHITELISTS, Tables::GOV_SCRIPTS};
    const auto n_members = 3;
    // let proposer vote/not vote
    for (const auto proposer_vote : {true, false})
    {
      for (int pro_votes = 0; pro_votes < n_members; pro_votes++)
      {
        for (const auto& sensitive_table : sensitive_tables)
        {
          NetworkState network;
          network.tables->set_encryptor(encryptor);
          kv::Tx gen_tx;
          GenesisGenerator gen(network, gen_tx);
          gen.init_values();
          gen.create_service({});
          ShareManager share_manager(network);
          StubNodeState node(share_manager);

          const auto sensitive_put =
            "return Calls:call('raw_puts', Puts:put('"s + sensitive_table +
            "', 9, {'aaa'}))"s;
          const auto expected_state = (n_members == pro_votes) ?
            ProposalState::ACCEPTED :
            ProposalState::OPEN;
          const auto proposal_info = test_raw_writes(
            network,
            gen,
            node,
            share_manager,
            {sensitive_put},
            n_members,
            pro_votes,
            proposer_vote);
          DOCTEST_CHECK(proposal_info.state == expected_state);
        }
      }
    }
  }
}

DOCTEST_TEST_CASE("Remove proposal")
{
  NewMember caller;
  auto cert = caller.kp->self_sign("CN=new member");
  auto v = tls::make_verifier(cert);
  caller.cert = v->der_cert_data();

  NetworkState network;
  network.tables->set_encryptor(encryptor);
  kv::Tx gen_tx;
  GenesisGenerator gen(network, gen_tx);
  gen.init_values();
  gen.create_service({});

  ShareManager share_manager(network);
  StubNodeState node(share_manager);
  gen.add_member(member_cert, {});
  gen.add_member(cert, {});
  set_whitelists(gen);
  gen.set_gov_scripts(lua::Interpreter().invoke<json>(gov_script_file));
  gen.finalize();
  MemberRpcFrontend frontend(network, node, share_manager);
  frontend.open();
  auto proposal_id = 0;
  auto wrong_proposal_id = 1;
  ccf::Script proposal_script(R"xxx(
      local tables, param = ...
      return {}
    )xxx");

  // check that the proposal doesn't exist
  {
    kv::Tx tx;
    auto proposal = tx.get_view(network.proposals)->get(proposal_id);
    DOCTEST_CHECK(!proposal);
  }

  {
    const auto propose =
      create_signed_request(Propose::In{proposal_script, 0}, "propose", kp);
    const auto r = parse_response_body<Propose::Out>(
      frontend_process(frontend, propose, member_cert));

    DOCTEST_CHECK(r.proposal_id == proposal_id);
    DOCTEST_CHECK(r.state == ProposalState::OPEN);
  }

  // check that the proposal is there
  {
    kv::Tx tx;
    auto proposal = tx.get_view(network.proposals)->get(proposal_id);
    DOCTEST_CHECK(proposal);
    DOCTEST_CHECK(proposal->state == ProposalState::OPEN);
    DOCTEST_CHECK(
      proposal->script.text.value() == proposal_script.text.value());
  }

  DOCTEST_SUBCASE("Attempt withdraw proposal with non existing id")
  {
    json param;
    param["id"] = wrong_proposal_id;
    const auto withdraw = create_signed_request(param, "withdraw", kp);

    check_error(
      frontend_process(frontend, withdraw, member_cert),
      HTTP_STATUS_BAD_REQUEST);
  }

  DOCTEST_SUBCASE("Attempt withdraw proposal that you didn't propose")
  {
    json param;
    param["id"] = proposal_id;
    const auto withdraw = create_signed_request(param, "withdraw", caller.kp);

    check_error(
      frontend_process(frontend, withdraw, cert), HTTP_STATUS_FORBIDDEN);
  }

  DOCTEST_SUBCASE("Successfully withdraw proposal")
  {
    json param;
    param["id"] = proposal_id;
    const auto withdraw = create_signed_request(param, "withdraw", kp);

    check_result_state(
      frontend_process(frontend, withdraw, member_cert),
      ProposalState::WITHDRAWN);

    // check that the proposal is now withdrawn
    {
      kv::Tx tx;
      auto proposal = tx.get_view(network.proposals)->get(proposal_id);
      DOCTEST_CHECK(proposal.has_value());
      DOCTEST_CHECK(proposal->state == ProposalState::WITHDRAWN);
    }
  }
}

DOCTEST_TEST_CASE("Complete proposal after initial rejection")
{
  NetworkState network;
  network.tables->set_encryptor(encryptor);
  kv::Tx gen_tx;
  GenesisGenerator gen(network, gen_tx);
  gen.init_values();
  gen.create_service({});
  ShareManager share_manager(network);
  StubNodeState node(share_manager);
  std::vector<std::vector<uint8_t>> member_certs;
  auto frontend =
    init_frontend(network, gen, node, share_manager, 3, member_certs);
  frontend.open();

  {
    DOCTEST_INFO("Propose");
    const auto proposal =
      "return Calls:call('raw_puts', Puts:put('ccf.values', 999, 999))"s;
    const auto propose =
      create_signed_request(Propose::In{proposal}, "propose", kp);

    kv::Tx tx;
    const auto r = parse_response_body<Propose::Out>(
      frontend_process(frontend, propose, member_certs[0]));
    DOCTEST_CHECK(r.state == ProposalState::OPEN);
  }

  {
    DOCTEST_INFO("Vote that rejects initially");
    const Script vote(R"xxx(
    local tables = ...
    return tables["ccf.values"]:get(123) == 123
    )xxx");
    const auto vote_serialized =
      create_signed_request(Vote{0, vote}, "vote", kp);

    check_result_state(
      frontend_process(frontend, vote_serialized, member_certs[1]),
      ProposalState::OPEN);
  }

  {
    DOCTEST_INFO("Try to complete");
    const auto complete =
      create_signed_request(ProposalAction{0}, "complete", kp);

    check_result_state(
      frontend_process(frontend, complete, member_certs[1]),
      ProposalState::OPEN);
  }

  {
    DOCTEST_INFO("Put value that makes vote agree");
    kv::Tx tx;
    tx.get_view(network.values)->put(123, 123);
    DOCTEST_CHECK(tx.commit() == kv::CommitSuccess::OK);
  }

  {
    DOCTEST_INFO("Try again to complete");
    const auto complete =
      create_signed_request(ProposalAction{0}, "complete", kp);

    check_result_state(
      frontend_process(frontend, complete, member_certs[1]),
      ProposalState::ACCEPTED);
  }
}

DOCTEST_TEST_CASE("Vetoed proposal gets rejected")
{
  NetworkState network;
  network.tables->set_encryptor(encryptor);
  kv::Tx gen_tx;
  GenesisGenerator gen(network, gen_tx);
  gen.init_values();
  gen.create_service({});
  ShareManager share_manager(network);
  StubNodeState node(share_manager);
  const auto voter_a_cert = get_cert_data(1, kp);
  auto voter_a = gen.add_member(voter_a_cert, {});
  const auto voter_b_cert = get_cert_data(2, kp);
  auto voter_b = gen.add_member(voter_b_cert, {});
  set_whitelists(gen);
  gen.set_gov_scripts(lua::Interpreter().invoke<json>(gov_veto_script_file));
  gen.finalize();
  MemberRpcFrontend frontend(network, node, share_manager);
  frontend.open();

  Script proposal(R"xxx(
    tables, user_cert = ...
      return Calls:call("new_user", user_cert)
    )xxx");

  const vector<uint8_t> user_cert = kp->self_sign("CN=new user");
  const auto propose =
    create_signed_request(Propose::In{proposal, user_cert}, "propose", kp);

  const auto r = parse_response_body<Propose::Out>(
    frontend_process(frontend, propose, voter_a_cert));
  DOCTEST_CHECK(r.state == ProposalState::OPEN);
  DOCTEST_CHECK(r.proposal_id == 0);

  const ccf::Script vote_against("return false");
  {
    DOCTEST_INFO("Member vetoes proposal");

    const auto vote = create_signed_request(Vote{0, vote_against}, "vote", kp);
    const auto r = frontend_process(frontend, vote, voter_b_cert);

    check_result_state(r, ProposalState::REJECTED);
  }

  {
    DOCTEST_INFO("Check proposal was rejected");

    const auto proposal = get_proposal(frontend, 0, voter_a_cert);

    DOCTEST_CHECK(proposal.state == ProposalState::REJECTED);
  }
}

DOCTEST_TEST_CASE("Add user via proposed call")
{
  NetworkState network;
  network.tables->set_encryptor(encryptor);
  kv::Tx gen_tx;
  GenesisGenerator gen(network, gen_tx);
  gen.init_values();
  gen.create_service({});
  ShareManager share_manager(network);
  StubNodeState node(share_manager);
  const auto member_cert = get_cert_data(0, kp);
  gen.add_member(member_cert, {});
  set_whitelists(gen);
  gen.set_gov_scripts(lua::Interpreter().invoke<json>(gov_script_file));
  gen.finalize();
  MemberRpcFrontend frontend(network, node, share_manager);
  frontend.open();

  Script proposal(R"xxx(
    tables, user_cert = ...
      return Calls:call("new_user", user_cert)
    )xxx");

  const vector<uint8_t> user_cert = kp->self_sign("CN=new user");
  const auto propose =
    create_signed_request(Propose::In{proposal, user_cert}, "propose", kp);

  const auto r = parse_response_body<Propose::Out>(
    frontend_process(frontend, propose, member_cert));
  DOCTEST_CHECK(r.state == ProposalState::ACCEPTED);
  DOCTEST_CHECK(r.proposal_id == 0);

  kv::Tx tx1;
  const auto uid = tx1.get_view(network.values)->get(ValueIds::NEXT_USER_ID);
  DOCTEST_CHECK(uid);
  DOCTEST_CHECK(*uid == 1);
  const auto uid1 = tx1.get_view(network.user_certs)
                      ->get(tls::make_verifier(user_cert)->der_cert_data());
  DOCTEST_CHECK(uid1);
  DOCTEST_CHECK(*uid1 == 0);
}

DOCTEST_TEST_CASE("Passing members ballot with operator")
{
  // Members pass a ballot with a constitution that includes an operator
  // Operator votes, but is _not_ taken into consideration
  NetworkState network;
  network.tables->set_encryptor(encryptor);
  kv::Tx gen_tx;
  GenesisGenerator gen(network, gen_tx);
  gen.init_values();
  gen.create_service({});

  // Operating member, as set in operator_gov.lua
  const auto operator_cert = get_cert_data(0, kp);
  const auto operator_id = gen.add_member(operator_cert, {});

  // Non-operating members
  std::map<size_t, ccf::Cert> members;
  for (size_t i = 1; i < 4; i++)
  {
    auto cert = get_cert_data(i, kp);
    members[gen.add_member(cert, {})] = cert;
  }

  set_whitelists(gen);
  gen.set_gov_scripts(
    lua::Interpreter().invoke<json>(operator_gov_script_file));
  gen.finalize();

  ShareManager share_manager(network);
  StubNodeState node(share_manager);
  MemberRpcFrontend frontend(network, node, share_manager);
  frontend.open();

  size_t proposal_id;
  size_t proposer_id = 1;
  size_t voter_id = 2;

  const ccf::Script vote_for("return true");
  const ccf::Script vote_against("return false");
  {
    DOCTEST_INFO("Propose and vote for");

    const auto proposed_member = get_cert_data(4, kp);

    Propose::In proposal;
    proposal.script = std::string(R"xxx(
      tables, member_info = ...
      return Calls:call("new_member", member_info)
    )xxx");
    proposal.parameter["cert"] = proposed_member;
    proposal.parameter["keyshare"] = dummy_key_share;
    proposal.ballot = vote_for;

    const auto propose = create_signed_request(proposal, "propose", kp);
    const auto r = parse_response_body<Propose::Out>(frontend_process(
      frontend,
      propose,
      tls::make_verifier(members[proposer_id])->der_cert_data()));

    DOCTEST_CHECK(r.state == ProposalState::OPEN);

    proposal_id = r.proposal_id;
  }

  {
    DOCTEST_INFO("Operator votes, but without effect");

    const auto vote =
      create_signed_request(Vote{proposal_id, vote_for}, "vote", kp);
    const auto r = frontend_process(frontend, vote, operator_cert);

    check_result_state(r, ProposalState::OPEN);
  }

  {
    DOCTEST_INFO("Second member votes for proposal, which passes");

    const auto vote =
      create_signed_request(Vote{proposal_id, vote_for}, "vote", kp);
    const auto r = frontend_process(frontend, vote, members[voter_id]);

    check_result_state(r, ProposalState::ACCEPTED);
  }

  {
    DOCTEST_INFO("Validate vote tally");

    const auto readj = create_signed_request(
      read_params(proposal_id, Tables::PROPOSALS), "read", kp);

    const auto proposal =
      get_proposal(frontend, proposal_id, members[proposer_id]);

    const auto& votes = proposal.votes;
    DOCTEST_CHECK(votes.size() == 3);

    const auto operator_vote = votes.find(operator_id);
    DOCTEST_CHECK(operator_vote != votes.end());
    DOCTEST_CHECK(operator_vote->second == vote_for);

    const auto proposer_vote = votes.find(proposer_id);
    DOCTEST_CHECK(proposer_vote != votes.end());
    DOCTEST_CHECK(proposer_vote->second == vote_for);

    const auto voter_vote = votes.find(voter_id);
    DOCTEST_CHECK(voter_vote != votes.end());
    DOCTEST_CHECK(voter_vote->second == vote_for);
  }
}

DOCTEST_TEST_CASE("Passing operator vote")
{
  // Operator issues a proposal that only requires its own vote
  // and gets it through without member votes
  NetworkState network;
  network.tables->set_encryptor(encryptor);
  kv::Tx gen_tx;
  GenesisGenerator gen(network, gen_tx);
  gen.init_values();
  gen.create_service({});
  auto new_kp = tls::make_key_pair();
  auto new_ca = new_kp->self_sign("CN=new node");
  NodeInfo ni;
  ni.cert = new_ca;
  gen.add_node(ni);

  // Operating member, as set in operator_gov.lua
  const auto operator_cert = get_cert_data(0, kp);
  const auto operator_id = gen.add_member(operator_cert, {});

  // Non-operating members
  std::map<size_t, ccf::Cert> members;
  for (size_t i = 1; i < 4; i++)
  {
    auto cert = get_cert_data(i, kp);
    members[gen.add_member(cert, {})] = cert;
  }

  set_whitelists(gen);
  gen.set_gov_scripts(
    lua::Interpreter().invoke<json>(operator_gov_script_file));
  gen.finalize();

  ShareManager share_manager(network);
  StubNodeState node(share_manager);
  MemberRpcFrontend frontend(network, node, share_manager);
  frontend.open();

  size_t proposal_id;

  const ccf::Script vote_for("return true");
  const ccf::Script vote_against("return false");

  auto node_id = 0;
  {
    DOCTEST_INFO("Check node exists with status pending");
    auto read_values =
      create_request(read_params<int>(node_id, Tables::NODES), "read");
    const auto r = parse_response_body<NodeInfo>(
      frontend_process(frontend, read_values, operator_cert));

    DOCTEST_CHECK(r.status == NodeStatus::PENDING);
  }

  {
    DOCTEST_INFO("Operator proposes and votes for node");
    Script proposal(R"xxx(
      local tables, node_id = ...
      return Calls:call("trust_node", node_id)
    )xxx");

    const auto propose = create_signed_request(
      Propose::In{proposal, node_id, vote_for}, "propose", kp);
    const auto r = parse_response_body<Propose::Out>(
      frontend_process(frontend, propose, operator_cert));

    DOCTEST_CHECK(r.state == ProposalState::ACCEPTED);
    proposal_id = r.proposal_id;
  }

  {
    DOCTEST_INFO("Validate vote tally");

    const auto readj = create_signed_request(
      read_params(proposal_id, Tables::PROPOSALS), "read", kp);

    const auto proposal = get_proposal(frontend, proposal_id, operator_cert);

    const auto& votes = proposal.votes;
    DOCTEST_CHECK(votes.size() == 1);

    const auto proposer_vote = votes.find(operator_id);
    DOCTEST_CHECK(proposer_vote != votes.end());
    DOCTEST_CHECK(proposer_vote->second == vote_for);
  }
}

DOCTEST_TEST_CASE("Members passing an operator vote")
{
  // Operator proposes a vote, but does not vote for it
  // A majority of members pass the vote
  NetworkState network;
  network.tables->set_encryptor(encryptor);
  kv::Tx gen_tx;
  GenesisGenerator gen(network, gen_tx);
  gen.init_values();
  gen.create_service({});
  auto new_kp = tls::make_key_pair();
  auto new_ca = new_kp->self_sign("CN=new node");
  NodeInfo ni;
  ni.cert = new_ca;
  gen.add_node(ni);

  // Operating member, as set in operator_gov.lua
  const auto operator_cert = get_cert_data(0, kp);
  const auto operator_id = gen.add_member(operator_cert, {});

  // Non-operating members
  std::map<size_t, ccf::Cert> members;
  for (size_t i = 1; i < 4; i++)
  {
    auto cert = get_cert_data(i, kp);
    members[gen.add_member(cert, {})] = cert;
  }

  set_whitelists(gen);
  gen.set_gov_scripts(
    lua::Interpreter().invoke<json>(operator_gov_script_file));
  gen.finalize();

  ShareManager share_manager(network);
  StubNodeState node(share_manager);
  MemberRpcFrontend frontend(network, node, share_manager);
  frontend.open();

  size_t proposal_id;

  const ccf::Script vote_for("return true");
  const ccf::Script vote_against("return false");

  auto node_id = 0;
  {
    DOCTEST_INFO("Check node exists with status pending");
    const auto read_values =
      create_request(read_params<int>(node_id, Tables::NODES), "read");
    const auto r = parse_response_body<NodeInfo>(
      frontend_process(frontend, read_values, operator_cert));
    DOCTEST_CHECK(r.status == NodeStatus::PENDING);
  }

  {
    DOCTEST_INFO("Operator proposes and votes against adding node");
    Script proposal(R"xxx(
      local tables, node_id = ...
      return Calls:call("trust_node", node_id)
    )xxx");

    const auto propose = create_signed_request(
      Propose::In{proposal, node_id, vote_against}, "propose", kp);
    const auto r = parse_response_body<Propose::Out>(
      frontend_process(frontend, propose, operator_cert));

    DOCTEST_CHECK(r.state == ProposalState::OPEN);
    proposal_id = r.proposal_id;
  }

  size_t first_voter_id = 1;
  size_t second_voter_id = 2;

  {
    DOCTEST_INFO("First member votes for proposal");

    const auto vote =
      create_signed_request(Vote{proposal_id, vote_for}, "vote", kp);
    const auto r = frontend_process(frontend, vote, members[first_voter_id]);

    check_result_state(r, ProposalState::OPEN);
  }

  {
    DOCTEST_INFO("Second member votes for proposal");

    const auto vote =
      create_signed_request(Vote{proposal_id, vote_for}, "vote", kp);
    const auto r = frontend_process(frontend, vote, members[second_voter_id]);

    check_result_state(r, ProposalState::ACCEPTED);
  }

  {
    DOCTEST_INFO("Validate vote tally");

    const auto readj = create_signed_request(
      read_params(proposal_id, Tables::PROPOSALS), "read", kp);

    const auto proposal = get_proposal(frontend, proposal_id, operator_cert);

    const auto& votes = proposal.votes;
    DOCTEST_CHECK(votes.size() == 3);

    const auto proposer_vote = votes.find(operator_id);
    DOCTEST_CHECK(proposer_vote != votes.end());
    DOCTEST_CHECK(proposer_vote->second == vote_against);

    const auto first_vote = votes.find(first_voter_id);
    DOCTEST_CHECK(first_vote != votes.end());
    DOCTEST_CHECK(first_vote->second == vote_for);

    const auto second_vote = votes.find(second_voter_id);
    DOCTEST_CHECK(second_vote != votes.end());
    DOCTEST_CHECK(second_vote->second == vote_for);
  }
}

DOCTEST_TEST_CASE("User data")
{
  NetworkState network;
  network.tables->set_encryptor(encryptor);
  kv::Tx gen_tx;
  GenesisGenerator gen(network, gen_tx);
  gen.init_values();
  gen.create_service({});
  const auto member_id = gen.add_member(member_cert, {});
  const auto user_id = gen.add_user(user_cert);
  set_whitelists(gen);
  gen.set_gov_scripts(lua::Interpreter().invoke<json>(gov_script_file));
  gen.finalize();

  ShareManager share_manager(network);
  StubNodeState node(share_manager);
  MemberRpcFrontend frontend(network, node, share_manager);
  frontend.open();

  const auto read_user_info =
    create_request(read_params(user_id, Tables::USERS), "read");

  {
    DOCTEST_INFO("user data is initially empty");
    const auto read_response = parse_response_body<ccf::UserInfo>(
      frontend_process(frontend, read_user_info, member_cert));
    DOCTEST_CHECK(read_response.user_data.is_null());
  }

  {
    auto user_data_object = nlohmann::json::object();
    user_data_object["name"] = "bob";
    user_data_object["permissions"] = {"read", "delete"};

    DOCTEST_INFO("user data can be set to an object");
    Propose::In proposal;
    proposal.script = fmt::format(
      R"xxx(
        proposed_user_data = {{
          name = "bob",
          permissions = {{"read", "delete"}}
        }}
        return Calls:call("set_user_data", {{user_id = {}, user_data =
        proposed_user_data}})
      )xxx",
      user_id);
    const auto proposal_serialized =
      create_signed_request(proposal, "propose", kp);
    const auto propose_response = parse_response_body<Propose::Out>(
      frontend_process(frontend, proposal_serialized, member_cert));
    DOCTEST_CHECK(propose_response.state == ProposalState::ACCEPTED);

    DOCTEST_INFO("user data object can be read");
    const auto read_response = parse_response_body<ccf::UserInfo>(
      frontend_process(frontend, read_user_info, member_cert));
    DOCTEST_CHECK(read_response.user_data == user_data_object);
  }

  {
    const auto user_data_string = "ADMINISTRATOR";

    DOCTEST_INFO("user data can be overwritten");
    Propose::In proposal;
    proposal.script = std::string(R"xxx(
      local tables, param = ...
      return Calls:call("set_user_data", {user_id = param.id, user_data =
      param.data})
    )xxx");
    proposal.parameter["id"] = user_id;
    proposal.parameter["data"] = user_data_string;
    const auto proposal_serialized =
      create_signed_request(proposal, "propose", kp);
    const auto propose_response = parse_response_body<Propose::Out>(
      frontend_process(frontend, proposal_serialized, member_cert));
    DOCTEST_CHECK(propose_response.state == ProposalState::ACCEPTED);

    DOCTEST_INFO("user data object can be read");
    const auto response = parse_response_body<ccf::UserInfo>(
      frontend_process(frontend, read_user_info, member_cert));
    DOCTEST_CHECK(response.user_data == user_data_string);
  }
}

DOCTEST_TEST_CASE("Submit recovery shares")
{
  // Setup original state
  NetworkState network(ConsensusType::RAFT);
  network.ledger_secrets = std::make_shared<LedgerSecrets>();
  network.ledger_secrets->init();
  network.encryption_key = std::make_unique<NetworkEncryptionKey>(
    tls::create_entropy()->random(crypto::BoxKey::KEY_SIZE));

  ShareManager share_manager(network);
  auto node = StubNodeState(share_manager);
  MemberRpcFrontend frontend(network, node, share_manager);
  std::map<size_t, std::pair<ccf::Cert, std::vector<uint8_t>>> members;

  size_t members_count = 4;
  size_t recovery_threshold = 2;
  DOCTEST_REQUIRE(recovery_threshold <= members_count);
  std::map<size_t, std::vector<uint8_t>> retrieved_shares;

  DOCTEST_INFO("Setup state");
  {
<<<<<<< HEAD
    Store::Tx gen_tx;
=======
    kv::Tx gen_tx;

>>>>>>> e432c813
    GenesisGenerator gen(network, gen_tx);
    gen.init_values();
    gen.create_service({});

    for (size_t i = 0; i < members_count; i++)
    {
      auto cert = get_cert_data(i, kp);
      auto private_encryption_key =
        tls::create_entropy()->random(crypto::BoxKey::KEY_SIZE);
      auto public_encryption_key = tls::PublicX25519::write(
        crypto::BoxKey::public_from_private(private_encryption_key));
      members[gen.add_member(cert, public_encryption_key.raw())] = {
        cert, private_encryption_key};
    }
    gen.set_recovery_threshold(recovery_threshold);
    share_manager.issue_shares(gen_tx);
    gen.finalize();
    frontend.open();
  }

  DOCTEST_INFO("Retrieve and decrypt recovery shares");
  {
    const auto get_recovery_shares =
      create_request(nullptr, "getEncryptedRecoveryShare", HTTP_GET);

    for (auto const& m : members)
    {
      auto encrypted_share = parse_response_body<EncryptedShare>(
        frontend_process(frontend, get_recovery_shares, m.second.first));

      retrieved_shares[m.first] = crypto::Box::open(
        encrypted_share.encrypted_share,
        encrypted_share.nonce,
        crypto::BoxKey::public_from_private(
          network.encryption_key->private_raw),
        m.second.second);
    }
  }

  DOCTEST_INFO("Submit share before the service is in correct state");
  {
    MemberId member_id = 0;
    const auto submit_recovery_share = create_request(
      SubmitRecoveryShare({retrieved_shares[member_id]}),
      "submitRecoveryShare");

    check_error(
      frontend_process(
        frontend, submit_recovery_share, members[member_id].first),
      HTTP_STATUS_FORBIDDEN);
  }

  DOCTEST_INFO("Change service state to waiting for recovery shares");
  {
    kv::Tx tx;
    GenesisGenerator g(network, tx);
    DOCTEST_REQUIRE(g.service_wait_for_shares());
    g.finalize();
  }

  DOCTEST_INFO(
    "Threshold cannot be changed while service is waiting for shares");
  {
    Store::Tx tx;
    GenesisGenerator g(network, tx);
    DOCTEST_REQUIRE_FALSE(g.set_recovery_threshold(recovery_threshold));
  }

  DOCTEST_INFO("Submit bogus recovery shares");
  {
    size_t submitted_shares_count = 0;
    for (auto const& m : members)
    {
      auto bogus_recovery_share = retrieved_shares[m.first];
      bogus_recovery_share[0] = bogus_recovery_share[0] + 1;
      const auto submit_recovery_share = create_request(
        SubmitRecoveryShare({bogus_recovery_share}), "submitRecoveryShare");

      auto rep =
        frontend_process(frontend, submit_recovery_share, m.second.first);

      submitted_shares_count++;

      // Share submission should only complete when the recovery threshold
      // has been reached
      if (submitted_shares_count < recovery_threshold)
      {
        DOCTEST_REQUIRE(parse_response_body<bool>(rep) == false);
      }
      else
      {
        check_error(rep, HTTP_STATUS_INTERNAL_SERVER_ERROR);
        break;
      }
    }
  }

  // It is still possible to re-submit recovery shares if a threshold of at
  // least one bogus share has been submitted.

  DOCTEST_INFO("Submit recovery shares");
  {
    size_t submitted_shares_count = 0;
    for (auto const& m : members)
    {
      const auto submit_recovery_share = create_request(
        SubmitRecoveryShare({retrieved_shares[m.first]}),
        "submitRecoveryShare");

      auto ret = parse_response_body<bool>(
        frontend_process(frontend, submit_recovery_share, m.second.first));

      submitted_shares_count++;

      // Share submission should only complete when the recovery threshold
      // has been reached
      DOCTEST_REQUIRE(ret == (submitted_shares_count >= recovery_threshold));
      if (ret)
      {
        break;
      }
    }
  }
}

DOCTEST_TEST_CASE("Maximum number of active members")
{
  logger::config::level() = logger::INFO;

  NetworkState network;
  network.ledger_secrets = std::make_shared<LedgerSecrets>();
  network.ledger_secrets->init();
  network.tables->set_encryptor(encryptor);
  ShareManager share_manager(network);
  StubNodeState node(share_manager);
  MemberRpcFrontend frontend(network, node, share_manager);
  frontend.open();

  DOCTEST_INFO("Service is opening");
  {
    kv::Tx gen_tx;
    GenesisGenerator gen(network, gen_tx);
    gen.init_values();
    gen.create_service({});
    gen.set_recovery_threshold(1);

    for (size_t i = 0; i < max_active_members_count + 1; i++)
    {
      auto cert = get_cert_data(i, kp);
      if (i == max_active_members_count)
      {
        DOCTEST_REQUIRE_THROWS_AS_MESSAGE(
          gen.add_member(cert, gen_public_encryption_key()),
          std::logic_error,
          fmt::format(
            "No more than {} active members are allowed",
            max_active_members_count));
      }
      else
      {
        gen.add_member(cert, gen_public_encryption_key());
      }
    }
  }

  DOCTEST_INFO("Service is open");
  {
    std::map<size_t, ccf::Cert> members;

    kv::Tx gen_tx;
    GenesisGenerator gen(network, gen_tx);
    gen.init_values();
    gen.create_service({});
    // Add one member as ACTIVE so that recovery threshold can be set to 1
    auto member0_cert = get_cert_data(0, kp);
    members[gen.add_member(member0_cert, {})] = member0_cert;
    gen.set_recovery_threshold(1);
    gen.open_service();

    // Service is open so members are added as ACCEPTED
    for (size_t i = 1; i < max_active_members_count + 1; i++)
    {
      auto cert = get_cert_data(i, kp);
      members[gen.add_member(cert, {})] = cert;
    }
    gen.finalize();

    for (auto const& m : members)
    {
      const auto state_digest_req =
        create_request(nullptr, "updateAckStateDigest");
      const auto ack = parse_response_body<StateDigest>(
        frontend_process(frontend, state_digest_req, m.second));

      StateDigest params;
      params.state_digest = ack.state_digest;
      const auto ack_req = create_signed_request(params, "ack", kp);
      const auto resp = frontend_process(frontend, ack_req, m.second);

      if (m.first >= max_active_members_count)
      {
        DOCTEST_CHECK(resp.status == HTTP_STATUS_FORBIDDEN);
      }
      else
      {
        DOCTEST_CHECK(resp.status == HTTP_STATUS_OK);
        DOCTEST_CHECK(parse_response_body<bool>(resp));
      }
      break;
    }
  }
}

// We need an explicit main to initialize kremlib and EverCrypt
int main(int argc, char** argv)
{
  doctest::Context context;
  context.applyCommandLine(argc, argv);
  ::EverCrypt_AutoConfig2_init();
  int res = context.run();
  if (context.shouldExit())
    return res;
  return res;
}<|MERGE_RESOLUTION|>--- conflicted
+++ resolved
@@ -214,13 +214,8 @@
 DOCTEST_TEST_CASE("Member query/read")
 {
   // initialize the network state
-<<<<<<< HEAD
   NetworkState network;
-  Store::Tx gen_tx;
-=======
-  NetworkTables network;
   kv::Tx gen_tx;
->>>>>>> e432c813
   GenesisGenerator gen(network, gen_tx);
   gen.init_values();
   gen.create_service({});
@@ -1625,12 +1620,7 @@
 
   DOCTEST_INFO("Setup state");
   {
-<<<<<<< HEAD
-    Store::Tx gen_tx;
-=======
     kv::Tx gen_tx;
-
->>>>>>> e432c813
     GenesisGenerator gen(network, gen_tx);
     gen.init_values();
     gen.create_service({});
@@ -1694,7 +1684,7 @@
   DOCTEST_INFO(
     "Threshold cannot be changed while service is waiting for shares");
   {
-    Store::Tx tx;
+    kv::Tx tx;
     GenesisGenerator g(network, tx);
     DOCTEST_REQUIRE_FALSE(g.set_recovery_threshold(recovery_threshold));
   }
