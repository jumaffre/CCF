--- conflicted
+++ resolved
@@ -136,17 +136,12 @@
         return true;
       }
 
-<<<<<<< HEAD
       auto search = rpc_map->find(actor);
       if (!search.has_value())
         return false;
 
       RPCContext rpc_ctx(session_id, peer_cert(), actor);
       auto rep = search.value()->process(rpc_ctx, rpc, data);
-=======
-      RPCContext rpc_ctx(session_id, std::vector<uint8_t>(caller), actor);
-      auto rep = handler->process(rpc_ctx, data);
->>>>>>> 3ad89cf9
 
       if (rpc_ctx.is_pending)
       {
