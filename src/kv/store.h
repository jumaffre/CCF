--- conflicted
+++ resolved
@@ -225,13 +225,8 @@
       if (v < commit_version())
       {
         throw ccf::ccf_logic_error(fmt::format(
-<<<<<<< HEAD
-          "Attempting to snapshot at version {} which is earlier than "
-          "committed version {} ",
-=======
           "Cannot snapshot at version {} which is earlier than committed "
           "version {} ",
->>>>>>> a4565090
           v,
           commit_version()));
       }
@@ -239,13 +234,8 @@
       if (v > current_version())
       {
         throw ccf ::ccf_logic_error(fmt::format(
-<<<<<<< HEAD
-          "Attempting to snapshot at version {} which is later "
-          "than current version {}",
-=======
           "Cannot snapshot at version {} which is later than current version "
           "{}",
->>>>>>> a4565090
           v,
           current_version()));
       }
@@ -305,13 +295,8 @@
         auto search = maps.find(map_name);
         if (search == maps.end())
         {
-<<<<<<< HEAD
-          LOG_FAIL_FMT("Failed to deserialize snapshot");
-          LOG_DEBUG_FMT("No such map {} at version {}", map_name, v);
-=======
           LOG_FAIL_FMT("Failed to deserialise snapshot at version {}", v);
           LOG_DEBUG_FMT("No such map in store {}", map_name);
->>>>>>> a4565090
           return DeserialiseSuccess::FAILED;
         }
 
@@ -323,12 +308,7 @@
 
       if (!d.end())
       {
-<<<<<<< HEAD
-        LOG_FAIL_FMT("Failed to deserialize snapshot");
-        LOG_DEBUG_FMT("Unexpected content in Tx at version {}", v);
-=======
         LOG_FAIL_FMT("Unexpected content in snapshot at version {}", v);
->>>>>>> a4565090
         return DeserialiseSuccess::FAILED;
       }
 
