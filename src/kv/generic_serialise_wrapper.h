--- conflicted
+++ resolved
@@ -401,10 +401,6 @@
 
     std::vector<uint8_t> deserialise_raw()
     {
-<<<<<<< HEAD
-      // return current_reader->read_next_raw();
-=======
->>>>>>> a4565090
       return current_reader
         ->template read_next_pre_serialised<std::vector<uint8_t>>();
     }
