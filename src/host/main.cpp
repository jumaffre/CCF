// Copyright (c) Microsoft Corporation. All rights reserved.
// Licensed under the Apache 2.0 License.
#include "ccf/version.h"
#include "ds/cli_helper.h"
#include "ds/files.h"
#include "ds/logger.h"
#include "ds/net.h"
#include "ds/non_blocking.h"
#include "ds/oversized.h"
#include "ds/stacktrace_utils.h"
#include "enclave.h"
#include "handle_ring_buffer.h"
#include "load_monitor.h"
#include "node_connections.h"
#include "process_launcher.h"
#include "rpc_connections.h"
#include "sig_term.h"
#include "snapshot.h"
#include "ticker.h"
#include "time_updater.h"

#include <CLI11/CLI11.hpp>
#include <codecvt>
#include <fstream>
#include <iostream>
#include <locale>
#include <string>
#include <sys/types.h>
#include <thread>
#include <unistd.h>

using namespace std::string_literals;
using namespace std::chrono_literals;

size_t asynchost::TCPImpl::remaining_read_quota;

void print_version(size_t)
{
  std::cout << "CCF host: " << ccf::ccf_version << std::endl;
  exit(0);
}

int main(int argc, char** argv)
{
  // ignore SIGPIPE
  signal(SIGPIPE, SIG_IGN);
  stacktrace::init_sig_handlers();

  CLI::App app{"ccf"};

  app.set_config("--config", "", "Read an INI or TOML file", false);
  app.allow_config_extras(false);

  app.add_flag(
    "-v, --version", print_version, "Display CCF host version and exit");

  app.require_subcommand(1, 1);

  std::string enclave_file;
  app.add_option("-e,--enclave-file", enclave_file, "CCF application")
    ->required()
    ->check(CLI::ExistingFile);

  enum EnclaveType
  {
    RELEASE,
    DEBUG,
    VIRTUAL
  };

  std::vector<std::pair<std::string, EnclaveType>> enclave_type_map = {
    {"release", EnclaveType::RELEASE},
    {"debug", EnclaveType::DEBUG},
    {"virtual", EnclaveType::VIRTUAL}};

  EnclaveType enclave_type;
  app.add_option("-t,--enclave-type", enclave_type, "Enclave type")
    ->required()
    ->transform(CLI::CheckedTransformer(enclave_type_map, CLI::ignore_case));

  ConsensusType consensus;
  std::vector<std::pair<std::string, ConsensusType>> consensus_map{
    {"cft", ConsensusType::CFT}, {"bft", ConsensusType::BFT}};
  app.add_option("-c,--consensus", consensus, "Consensus")
    ->required()
    ->transform(CLI::CheckedTransformer(consensus_map, CLI::ignore_case));

  size_t num_worker_threads = 0;
  app
    .add_option(
      "-w,--worker-threads",
      num_worker_threads,
      "Number of worker threads inside the enclave")
    ->capture_default_str();

  cli::ParsedAddress node_address;
  cli::add_address_option(
    app,
    node_address,
    "--node-address",
    "Address on which to listen for commands coming from other nodes")
    ->required();

  std::string node_address_file = {};
  app.add_option(
    "--node-address-file",
    node_address_file,
    "Path to which the node's node-to-node address (including potentially "
    "auto-assigned port) will be written. If empty (default), write nothing");

  std::optional<std::string> node_client_interface = std::nullopt;
  app.add_option(
    "--node-client-interface",
    node_client_interface,
    "Interface on which to bind to for commands sent to other nodes. If "
    "unspecified (default), this is automatically assigned by the OS");

  cli::ParsedAddress rpc_address;
  cli::add_address_option(
    app,
    rpc_address,
    "--rpc-address",
    "Address on which to listen for TLS commands coming from clients. Port "
    "defaults to 443 if unspecified.",
    "443")
    ->required();

  std::string rpc_address_file = {};
  app.add_option(
    "--rpc-address-file",
    rpc_address_file,
    "Path to which the node's RPC address (including potentially "
    "auto-assigned port) will be written. If empty (default), write nothing");

  cli::ParsedAddress public_rpc_address;
  auto public_rpc_address_option = cli::add_address_option(
    app,
    public_rpc_address,
    "--public-rpc-address",
    "Address to advertise publicly to clients (defaults to same as "
    "--rpc-address)",
    "443");

  std::string ledger_dir("ledger");
  app.add_option("--ledger-dir", ledger_dir, "Ledger directory")
    ->capture_default_str();

  std::vector<std::string> read_only_ledger_dirs;
  app
    .add_option(
      "--read-only-ledger-dir",
      read_only_ledger_dirs,
      "Additional read-only ledger directory (optional)")
    ->type_size(-1);

  std::string snapshot_dir("snapshots");
  app.add_option("--snapshot-dir", snapshot_dir, "Snapshots directory")
    ->capture_default_str();

  size_t ledger_chunk_bytes = 5'000'000;
  app
    .add_option(
      "--ledger-chunk-bytes",
      ledger_chunk_bytes,
      "Size (bytes) at which a new ledger chunk is created")
    ->capture_default_str()
    ->transform(CLI::AsSizeValue(true)); // 1000 is kb

  size_t snapshot_tx_interval = 10'000;
  app
    .add_option(
      "--snapshot-tx-interval",
      snapshot_tx_interval,
      "Number of transactions between snapshots")
    ->capture_default_str();

  size_t max_open_sessions = 1'000;
  app
    .add_option(
      "--max-open-sessions",
      max_open_sessions,
      "Soft cap on number of TLS sessions which may be open at the same time. "
      "Once this many connection are open, additional connections will receive "
      "a 503 HTTP error (until the hard cap is reached)")
    ->capture_default_str();

  constexpr auto hard_session_cap_diff = 10;
  size_t max_open_sessions_hard = 0;
  app.add_option(
    "--max-open-sessions-hard",
    max_open_sessions_hard,
    fmt::format(
      "Hard cap on number of TLS sessions which may be open at the same "
      "time. "
      "Once this many connections are open, additional connection attempts "
      "will be closed before a TLS handshake is completed. Default is {} "
      "more than --max-open-sessions",
      hard_session_cap_diff));

  logger::Level host_log_level{logger::Level::INFO};
  std::vector<std::pair<std::string, logger::Level>> level_map;
  for (int i = logger::MOST_VERBOSE; i < logger::MAX_LOG_LEVEL; i++)
  {
    level_map.emplace_back(
      logger::config::LevelNames[i], static_cast<logger::Level>(i));
  }
  app
    .add_option(
      "-l,--host-log-level",
      host_log_level,
      "Only emit host log messages above that level")
    ->capture_default_str()
    ->transform(CLI::CheckedTransformer(level_map, CLI::ignore_case));

  bool log_format_json = false;
  app.add_flag(
    "--log-format-json", log_format_json, "Set node stdout log format to JSON");

  std::string node_cert_file("nodecert.pem");
  app
    .add_option(
      "--node-cert-file",
      node_cert_file,
      "Path to which the node certificate will be written")
    ->capture_default_str();

  std::string node_pid_file = fmt::format("{}.pid", argv[0]);
  app
    .add_option(
      "--node-pid-file",
      node_pid_file,
      "Path to which the node PID will be written")
    ->capture_default_str();

  size_t sig_tx_interval = 5000;
  app
    .add_option(
      "--sig-tx-interval",
      sig_tx_interval,
      "Number of transactions between signatures")
    ->capture_default_str();

  size_t sig_ms_interval = 1000;
  app
    .add_option(
      "--sig-ms-interval", sig_ms_interval, "Milliseconds between signatures")
    ->capture_default_str();

  size_t circuit_size_shift = 22;
  app
    .add_option(
      "--circuit-size-shift",
      circuit_size_shift,
      "Size of the internal ringbuffers, as a power of 2")
    ->capture_default_str();

  size_t raft_timeout = 100;
  app
    .add_option(
      "--raft-timeout-ms",
      raft_timeout,
      "Raft timeout in milliseconds. The Raft leader sends heartbeats to its "
      "followers at regular intervals defined by this timeout. This should be "
      "set to a significantly lower value than --raft-election-timeout-ms.")
    ->capture_default_str();

  size_t raft_election_timeout = 5000;
  app
    .add_option(
      "--raft-election-timeout-ms",
      raft_election_timeout,
      "Raft election timeout in milliseconds. If a follower does not receive "
      "any heartbeat from the leader after this timeout, the follower triggers "
      "a new election.")
    ->capture_default_str();

  size_t bft_view_change_timeout = 5000;
  app
    .add_option(
      "--bft-view-change-timeout-ms",
      bft_view_change_timeout,
      "bft view change timeout in milliseconds. If a backup does not receive "
      "the pre-prepare message for a request forwarded to the primary after "
      "this timeout, the backup triggers a new view change.")
    ->capture_default_str();

  size_t bft_status_interval = 100;
  app
    .add_option(
      "--bft-status-interval-ms",
      bft_status_interval,
      "bft status timer interval in milliseconds. All bft nodes send "
      "messages "
      "containing their status to all other known nodes at regular intervals "
      "defined by this timer interval.")
    ->capture_default_str();

  size_t client_connection_timeout = 2000;
  app
    .add_option(
      "--client-connection-timeout-ms",
      client_connection_timeout,
      "TCP client connection timeout in milliseconds after which a"
      "non-established client connection is automatically re-created. This "
      "should be set to a significantly lower value than the "
      "--raft-election-timeout-ms.")
    ->capture_default_str();

  size_t max_msg_size = 24;
  app
    .add_option(
      "--max-msg-size",
      max_msg_size,
      "Determines maximum total number of bytes for a message sent over the "
      "ringbuffer. Messages may be split into multiple fragments, but this "
      "limits the total size of the sum of those fragments. Value is used as a "
      "shift factor, ie - given N, the limit is (1 << N)")
    ->capture_default_str();

  size_t max_fragment_size = 16;
  app
    .add_option(
      "--max-fragment-size",
      max_fragment_size,
      "Determines maximum size of individual ringbuffer message fragments. "
      "Messages larger than this will be split into multiple fragments. Value "
      "is used as a shift factor, ie - given N, the limit is (1 << N)")
    ->capture_default_str();

  size_t tick_period_ms = 10;
  app
    .add_option(
      "--tick-period-ms",
      tick_period_ms,
      "Wait between ticks sent to the enclave. Lower values reduce minimum "
      "latency at a cost to throughput")
    ->capture_default_str();

<<<<<<< HEAD
  std::string domain;
  app.add_option(
    "--domain", domain, "DNS to use for TLS certificate validation");

  crypto::CertificateSubjectIdentity node_certificate_subject_identity(
    "CN=CCF Node");
=======
  std::string subject_name("CN=CCF Node");
>>>>>>> decc7bfb
  app
    .add_option(
      "--sn",
      node_certificate_subject_identity.name,
      "Subject Name in node certificate, eg. CN=CCF Node")
    ->capture_default_str();

  cli::add_subject_alternative_name_option(
    app,
    node_certificate_subject_identity.sans,
    "--san",
    "Subject Alternative Name in node certificate. Can be either "
    "iPAddress:xxx.xxx.xxx.xxx, or dNSName:sub.domain.tld");

  size_t jwt_key_refresh_interval_s = 1800;
  app
    .add_option(
      "--jwt-key-refresh-interval-s",
      jwt_key_refresh_interval_s,
      "Interval in seconds for JWT public signing key refresh.")
    ->capture_default_str();

  size_t memory_reserve_startup = 0;
  app
    .add_option(
      "--memory-reserve-startup",
      memory_reserve_startup,
#ifdef DEBUG_CONFIG
      "Reserve unused memory inside the enclave, to simulate high memory use"
#else
      "Unused"
#endif
      )
    ->capture_default_str();

  crypto::CurveID curve_id = crypto::CurveID::SECP384R1;
  std::vector<std::pair<std::string, crypto::CurveID>> curve_id_map = {
    {"secp384r1", crypto::CurveID::SECP384R1},
    {"secp256r1", crypto::CurveID::SECP256R1}};
  app
    .add_option(
      "--curve-id",
      curve_id,
      "Elliptic curve to use as for node and network identities (used for TLS "
      "and ledger signatures)")
    ->transform(CLI::CheckedTransformer(curve_id_map, CLI::ignore_case))
    ->capture_default_str();

  // The network certificate file can either be an input or output parameter,
  // depending on the subcommand.
  std::string network_cert_file = "networkcert.pem";

  auto start = app.add_subcommand("start", "Start new network");
  start->configurable();

  start
    ->add_option(
      "--network-cert-file",
      network_cert_file,
      "Destination path to freshly created network certificate")
    ->capture_default_str()
    ->check(CLI::NonexistentPath);

  std::vector<std::string> constitution_paths;
  start
    ->add_option(
      "--constitution",
      constitution_paths,
      "Path to one or more JS file that are concatenated to define the "
      "contents of the "
      "public:ccf.gov.constitution table")
    ->type_size(-1);

  std::vector<cli::ParsedMemberInfo> members_info;
  cli::add_member_info_option(
    *start,
    members_info,
    "--member-info",
    "Initial consortium members information "
    "(member_cert.pem[,member_enc_pubk.pem[,member_data.json]])")
    ->required();

  std::optional<size_t> recovery_threshold = std::nullopt;
  start
    ->add_option(
      "--recovery-threshold",
      recovery_threshold,
      "Number of member shares required for recovery. Defaults to total number "
      "of initial consortium members with a public encryption key.")
    ->check(CLI::PositiveNumber)
    ->type_name("UINT");

  auto join = app.add_subcommand("join", "Join existing network");
  join->configurable();

  join
    ->add_option(
      "--network-cert-file",
      network_cert_file,
      "Path to certificate of existing network to join")
    ->capture_default_str()
    ->check(CLI::ExistingFile);

  size_t join_timer = 1000;
  join
    ->add_option(
      "--join-timer",
      join_timer,
      "Duration after which the joining node will resend join requests to "
      "existing network (ms)")
    ->capture_default_str();

  cli::ParsedAddress target_rpc_address;
  cli::add_address_option(
    *join,
    target_rpc_address,
    "--target-rpc-address",
    "RPC over TLS listening address of target network node")
    ->required();

  auto recover = app.add_subcommand("recover", "Recover crashed network");
  recover->configurable();

  recover
    ->add_option(
      "--network-cert-file",
      network_cert_file,
      "Destination path to freshly created network certificate")
    ->capture_default_str()
    ->check(CLI::NonexistentPath);

  CLI11_PARSE(app, argc, argv);

  if (!(*public_rpc_address_option))
  {
    public_rpc_address = rpc_address;
  }

  // set json log formatter to write to std::out
  if (log_format_json)
  {
    logger::config::initialize_with_json_console();
  }

  if (max_open_sessions_hard == 0)
  {
    max_open_sessions_hard = max_open_sessions + hard_session_cap_diff;
  }

  const auto cli_config = app.config_to_str(true, false);
  LOG_INFO_FMT("Version: {}", ccf::ccf_version);
  LOG_INFO_FMT("Run with following options:\n{}", cli_config);

  uint32_t oe_flags = 0;
  try
  {
    if (*start && files::exists(ledger_dir))
    {
      throw std::logic_error(fmt::format(
        "On start, ledger directory should not exist ({})", ledger_dir));
    }
    else if (*recover && !files::exists(ledger_dir))
    {
      throw std::logic_error(fmt::format(
        "On recovery, ledger directory should exist ({}) ", ledger_dir));
    }

    if (*start)
    {
      // Count members with public encryption key as only these members will be
      // handed a recovery share.
      // Note that it is acceptable to start a network without any member having
      // a recovery share. The service will check that at least one recovery
      // member is added before the service can be opened.
      size_t members_with_pubk_count = 0;
      for (auto const& mi : members_info)
      {
        if (mi.enc_pubk_file.has_value())
        {
          members_with_pubk_count++;
        }
      }

      if (!recovery_threshold.has_value())
      {
        LOG_INFO_FMT(
          "Recovery threshold unset. Defaulting to number of initial "
          "consortium members with a public encryption key ({}).",
          members_with_pubk_count);
        recovery_threshold = members_with_pubk_count;
      }
      else if (recovery_threshold.value() > members_with_pubk_count)
      {
        throw std::logic_error(fmt::format(
          "Recovery threshold ({}) cannot be greater than total number ({})"
          "of initial consortium members with a public encryption "
          "key (specified via --member-info options)",
          recovery_threshold.value(),
          members_with_pubk_count));
      }
    }

    switch (enclave_type)
    {
      case EnclaveType::RELEASE:
      {
        break;
      }
      case EnclaveType::DEBUG:
      {
        oe_flags |= OE_ENCLAVE_FLAG_DEBUG;
        break;
      }
      case EnclaveType::VIRTUAL:
      {
        oe_flags = ENCLAVE_FLAG_VIRTUAL;
        break;
      }
      default:
      {
        throw std::logic_error(
          fmt::format("Invalid enclave type: {}", enclave_type));
      }
    }
  }
  catch (const std::logic_error& e)
  {
    LOG_FATAL_FMT("{}. Exiting.", e.what());
    return static_cast<int>(CLI::ExitCodes::ValidationError);
  }

  // Write PID to disk
  files::dump(fmt::format("{}", ::getpid()), node_pid_file);

  // set the host log level
  logger::config::level() = host_log_level;

  // create the enclave
  host::Enclave enclave(enclave_file, oe_flags);

  // messaging ring buffers
  const auto buffer_size = 1 << circuit_size_shift;

  std::vector<uint8_t> to_enclave_buffer(buffer_size);
  ringbuffer::Offsets to_enclave_offsets;
  ringbuffer::BufferDef to_enclave_def{
    to_enclave_buffer.data(), to_enclave_buffer.size(), &to_enclave_offsets};

  std::vector<uint8_t> from_enclave_buffer(buffer_size);
  ringbuffer::Offsets from_enclave_offsets;
  ringbuffer::BufferDef from_enclave_def{from_enclave_buffer.data(),
                                         from_enclave_buffer.size(),
                                         &from_enclave_offsets};

  ringbuffer::Circuit circuit(to_enclave_def, from_enclave_def);
  messaging::BufferProcessor bp("Host");

  // To prevent deadlock, all blocking writes from the host to the ringbuffer
  // will be queued if the ringbuffer is full
  ringbuffer::WriterFactory base_factory(circuit);
  ringbuffer::NonBlockingWriterFactory non_blocking_factory(base_factory);

  // Factory for creating writers which will handle writing of large messages
  oversized::WriterConfig writer_config{(size_t)(1 << max_fragment_size),
                                        (size_t)(1 << max_msg_size)};
  oversized::WriterFactory writer_factory(non_blocking_factory, writer_config);

  // reconstruct oversized messages sent to the host
  oversized::FragmentReconstructor fr(bp.get_dispatcher());

  asynchost::ProcessLauncher process_launcher;
  process_launcher.register_message_handlers(bp.get_dispatcher());

  {
    // provide regular ticks to the enclave
    const std::chrono::milliseconds tick_period(tick_period_ms);
    asynchost::Ticker ticker(tick_period, writer_factory);

    // reset the inbound-TCP processing quota each iteration
    asynchost::ResetTCPReadQuota reset_tcp_quota;

    // regularly update the time given to the enclave
    asynchost::TimeUpdater time_updater(1ms);

    // regularly record some load statistics
    asynchost::LoadMonitor load_monitor(500ms, bp);

    // handle outbound messages from the enclave
    asynchost::HandleRingbuffer handle_ringbuffer(
      1ms, bp, circuit.read_from_inside(), non_blocking_factory);

    // graceful shutdown on sigterm
    asynchost::Sigterm sigterm(writer_factory);

    asynchost::Ledger ledger(
      ledger_dir,
      writer_factory,
      ledger_chunk_bytes,
      asynchost::ledger_max_read_cache_files_default,
      read_only_ledger_dirs);
    ledger.register_message_handlers(bp.get_dispatcher());

    asynchost::SnapshotManager snapshots(snapshot_dir, ledger);
    snapshots.register_message_handlers(bp.get_dispatcher());

    // Begin listening for node-to-node and RPC messages.
    // This includes DNS resolution and potentially dynamic port assignment (if
    // requesting port 0). The hostname and port may be modified - after calling
    // it holds the final assigned values.
    asynchost::NodeConnectionsTickingReconnect node(
      20ms, //< Flush reconnections every 20ms
      bp.get_dispatcher(),
      ledger,
      writer_factory,
      node_address.hostname,
      node_address.port,
      node_client_interface,
      client_connection_timeout);
    if (!node_address_file.empty())
    {
      files::dump(
        fmt::format("{}\n{}", node_address.hostname, node_address.port),
        node_address_file);
    }

    asynchost::RPCConnections rpc(writer_factory, client_connection_timeout);
    rpc.register_message_handlers(bp.get_dispatcher());
    rpc.listen(0, rpc_address.hostname, rpc_address.port);
    if (!rpc_address_file.empty())
    {
      files::dump(
        fmt::format("{}\n{}", rpc_address.hostname, rpc_address.port),
        rpc_address_file);
    }
    if (public_rpc_address.port == "0")
    {
      public_rpc_address.port = rpc_address.port;
    }

    // Initialise the enclave and create a CCF node in it
    const size_t certificate_size = 4096;
    std::vector<uint8_t> node_cert(certificate_size);
    std::vector<uint8_t> network_cert(certificate_size);

    StartType start_type = StartType::New;

    EnclaveConfig enclave_config;
    enclave_config.to_enclave_buffer_start = to_enclave_buffer.data();
    enclave_config.to_enclave_buffer_size = to_enclave_buffer.size();
    enclave_config.to_enclave_buffer_offsets = &to_enclave_offsets;
    enclave_config.from_enclave_buffer_start = from_enclave_buffer.data();
    enclave_config.from_enclave_buffer_size = from_enclave_buffer.size();
    enclave_config.from_enclave_buffer_offsets = &from_enclave_offsets;

    enclave_config.writer_config = writer_config;
#ifdef DEBUG_CONFIG
    enclave_config.debug_config = {memory_reserve_startup};
#endif

    CCFConfig ccf_config;
    ccf_config.consensus_config = {consensus,
                                   raft_timeout,
                                   raft_election_timeout,
                                   bft_view_change_timeout,
                                   bft_status_interval};
    ccf_config.signature_intervals = {sig_tx_interval, sig_ms_interval};
    ccf_config.node_info_network = {rpc_address.hostname,
                                    public_rpc_address.hostname,
                                    node_address.hostname,
                                    node_address.port,
                                    rpc_address.port,
                                    public_rpc_address.port};
    ccf_config.snapshot_tx_interval = snapshot_tx_interval;
    ccf_config.max_open_sessions_soft = max_open_sessions;
    ccf_config.max_open_sessions_hard = max_open_sessions_hard;

    ccf_config.node_certificate_subject_identity =
      node_certificate_subject_identity;

    ccf_config.jwt_key_refresh_interval_s = jwt_key_refresh_interval_s;

    ccf_config.curve_id = curve_id;

    if (*start)
    {
      start_type = StartType::New;

      for (auto const& m_info : members_info)
      {
        std::optional<std::vector<uint8_t>> public_encryption_key_file =
          std::nullopt;
        if (m_info.enc_pubk_file.has_value())
        {
          public_encryption_key_file =
            files::slurp(m_info.enc_pubk_file.value());
        }

        nlohmann::json md = nullptr;
        if (m_info.member_data_file.has_value())
        {
          md = nlohmann::json::parse(
            files::slurp(m_info.member_data_file.value()));
        }

        ccf_config.genesis.members_info.emplace_back(
          files::slurp(m_info.cert_file), public_encryption_key_file, md);
      }
      ccf_config.genesis.constitution = "";
      for (const auto& constitution_path : constitution_paths)
      {
        // Separate with single newlines
        if (!ccf_config.genesis.constitution.empty())
        {
          ccf_config.genesis.constitution += '\n';
        }

        ccf_config.genesis.constitution +=
          files::slurp_string(constitution_path);
      }
      ccf_config.genesis.recovery_threshold = recovery_threshold.value();
      LOG_INFO_FMT(
        "Creating new node: new network (with {} initial member(s) and {} "
        "member(s) required for recovery)",
        ccf_config.genesis.members_info.size(),
        ccf_config.genesis.recovery_threshold);
    }
    else if (*join)
    {
      LOG_INFO_FMT(
        "Creating new node - joining existing network at {}:{}",
        target_rpc_address.hostname,
        target_rpc_address.port);
      start_type = StartType::Join;

      ccf_config.joining.target_host = target_rpc_address.hostname;
      ccf_config.joining.target_port = target_rpc_address.port;
      ccf_config.joining.network_cert = files::slurp(network_cert_file);
      ccf_config.joining.join_timer = join_timer;
    }
    else if (*recover)
    {
      LOG_INFO_FMT("Creating new node - recover");
      start_type = StartType::Recover;
    }
    else
    {
      LOG_FATAL_FMT("Start command should be start|join|recover. Exiting.");
    }

    if (*join || *recover)
    {
      auto snapshot_file = snapshots.find_latest_committed_snapshot();
      if (snapshot_file.has_value())
      {
        auto& snapshot = snapshot_file.value();
        auto snapshot_evidence_idx =
          asynchost::get_snapshot_evidence_idx_from_file_name(snapshot);
        if (!snapshot_evidence_idx.has_value())
        {
          throw std::logic_error(fmt::format(
            "Snapshot file \"{}\" does not include snapshot evidence seqno",
            snapshot));
        }

        ccf_config.startup_snapshot = snapshots.read_snapshot(snapshot);
        ccf_config.startup_snapshot_evidence_seqno =
          snapshot_evidence_idx->first;

        LOG_INFO_FMT(
          "Found latest snapshot file: {} (size: {}, evidence seqno: {})",
          snapshot,
          ccf_config.startup_snapshot.size(),
          ccf_config.startup_snapshot_evidence_seqno);
      }
      else
      {
        LOG_INFO_FMT(
          "No snapshot found: Node will replay all historical transactions");
      }
    }

    if (consensus == ConsensusType::BFT)
    {
#ifdef ENABLE_BFT
      LOG_INFO_FMT(
        "Selected consensus BFT is experimental in {}", ccf::ccf_version);
#else
      LOG_FAIL_FMT(
        "Selected consensus BFT is not supported in {}", ccf::ccf_version);
#endif
    }

    enclave.create_node(
      enclave_config,
      ccf_config,
      node_cert,
      network_cert,
      start_type,
      num_worker_threads,
      time_updater->behaviour.get_value());

    LOG_INFO_FMT("Created new node");

    // Write the node and network certs to disk.
    files::dump(node_cert, node_cert_file);
    if (*start || *recover)
    {
      files::dump(network_cert, network_cert_file);
    }

    auto enclave_thread_start = [&]() {
#ifndef VIRTUAL_ENCLAVE
      try
#endif
      {
        enclave.run();
      }
#ifndef VIRTUAL_ENCLAVE
      catch (const std::exception& e)
      {
        LOG_FAIL_FMT("Exception in enclave::run: {}", e.what());

        // This exception should be rethrown, probably aborting the process, but
        // we sleep briefly to allow more outbound messages to be processed. If
        // the enclave sent logging messages, it is useful to read and print
        // them before dying.
        std::this_thread::sleep_for(1s);
        throw;
      }
#endif
    };

    // Start threads which will ECall and process messages inside the enclave
    std::vector<std::thread> threads;
    for (uint32_t i = 0; i < (num_worker_threads + 1); ++i)
    {
      threads.emplace_back(std::thread(enclave_thread_start));
    }

    uv_run(uv_default_loop(), UV_RUN_DEFAULT);
    for (auto& t : threads)
    {
      t.join();
    }
  }

  process_launcher.stop();

  // Continue running the loop long enough for the on_close
  // callbacks to be despatched, so as to avoid memory being
  // leaked by handles. Capped out of abundance of caution.
  size_t close_iterations = 100;
  while (uv_loop_alive(uv_default_loop()) && close_iterations > 0)
  {
    uv_run(uv_default_loop(), UV_RUN_NOWAIT);
    close_iterations--;
  }
  LOG_INFO_FMT("Ran an extra {} cleanup iteration(s)", 100 - close_iterations);

  auto rc = uv_loop_close(uv_default_loop());
  if (rc)
    LOG_FAIL_FMT("Failed to close uv loop cleanly: {}", uv_err_name(rc));

  return rc;
}<|MERGE_RESOLUTION|>--- conflicted
+++ resolved
@@ -336,16 +336,8 @@
       "latency at a cost to throughput")
     ->capture_default_str();
 
-<<<<<<< HEAD
-  std::string domain;
-  app.add_option(
-    "--domain", domain, "DNS to use for TLS certificate validation");
-
   crypto::CertificateSubjectIdentity node_certificate_subject_identity(
     "CN=CCF Node");
-=======
-  std::string subject_name("CN=CCF Node");
->>>>>>> decc7bfb
   app
     .add_option(
       "--sn",
