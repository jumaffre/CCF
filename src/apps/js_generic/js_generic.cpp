// Copyright (c) Microsoft Corporation. All rights reserved.
// Licensed under the Apache 2.0 License.
#include "apps/utils/metrics_tracker.h"
#include "ccf/app_interface.h"
#include "ccf/historical_queries_adapter.h"
#include "crypto/entropy.h"
#include "crypto/key_wrap.h"
#include "crypto/rsa_key_pair.h"
#include "js/wrap.h"
#include "kv/untyped_map.h"
#include "named_auth_policies.h"
#include "node/rpc/user_frontend.h"

#include <memory>
#include <quickjs/quickjs-exports.h>
#include <quickjs/quickjs.h>
#include <stdexcept>
#include <vector>

namespace ccfapp
{
  using namespace std;
  using namespace kv;
  using namespace ccf;

#pragma clang diagnostic push
#pragma clang diagnostic ignored "-Wc99-extensions"

  // Modules

  struct JSModuleLoaderArg
  {
    ccf::NetworkTables* network;
    kv::Tx* tx;
  };

  static JSModuleDef* js_module_loader(
    JSContext* ctx, const char* module_name, void* opaque)
  {
    // QuickJS resolves relative paths but in some cases omits leading slashes.
    std::string module_name_kv(module_name);
    if (module_name_kv[0] != '/')
    {
      module_name_kv.insert(0, "/");
    }

    LOG_TRACE_FMT("Loading module '{}'", module_name_kv);

    auto arg = (JSModuleLoaderArg*)opaque;

    const auto modules = arg->tx->ro(arg->network->modules);
    auto module = modules->get(module_name_kv);
    if (!module.has_value())
    {
      JS_ThrowReferenceError(ctx, "module '%s' not found in kv", module_name);
      return nullptr;
    }
    auto& js = module.value();

    const char* buf = js.c_str();
    size_t buf_len = js.size();
    JSValue func_val = JS_Eval(
      ctx,
      buf,
      buf_len,
      module_name,
      JS_EVAL_TYPE_MODULE | JS_EVAL_FLAG_COMPILE_ONLY);
    if (JS_IsException(func_val))
    {
      js::js_dump_error(ctx);
      return nullptr;
    }

    auto m = (JSModuleDef*)JS_VALUE_GET_PTR(func_val);
    // module already referenced, decrement ref count
    JS_FreeValue(ctx, func_val);
    return m;
  }

  // END modules

  class JSHandlers : public UserEndpointRegistry
  {
  private:
    NetworkTables& network;
    ccfapp::AbstractNodeContext& context;
    metrics::Tracker metrics_tracker;

    static JSValue create_json_obj(const nlohmann::json& j, JSContext* ctx)
    {
      const auto buf = j.dump();
      return JS_ParseJSON(ctx, buf.data(), buf.size(), "<json>");
    }

    JSValue create_caller_obj(
      ccf::endpoints::EndpointContext& args, JSContext* ctx)
    {
      if (args.caller == nullptr)
      {
        return JS_NULL;
      }

      auto caller = JS_NewObject(ctx);

      if (auto jwt_ident = args.try_get_caller<ccf::JwtAuthnIdentity>())
      {
        JS_SetPropertyStr(
          ctx,
          caller,
          "policy",
          JS_NewString(ctx, get_policy_name_from_ident(jwt_ident)));

        auto jwt = JS_NewObject(ctx);
        JS_SetPropertyStr(
          ctx,
          jwt,
          "key_issuer",
          JS_NewStringLen(
            ctx, jwt_ident->key_issuer.data(), jwt_ident->key_issuer.size()));
        JS_SetPropertyStr(
          ctx, jwt, "header", create_json_obj(jwt_ident->header, ctx));
        JS_SetPropertyStr(
          ctx, jwt, "payload", create_json_obj(jwt_ident->payload, ctx));
        JS_SetPropertyStr(ctx, caller, "jwt", jwt);

        return caller;
      }
      else if (
        auto empty_ident = args.try_get_caller<ccf::EmptyAuthnIdentity>())
      {
        JS_SetPropertyStr(
          ctx,
          caller,
          "policy",
          JS_NewString(ctx, get_policy_name_from_ident(empty_ident)));
        return caller;
      }

      char const* policy_name = nullptr;
      EntityId id;
      bool is_member = false;

      if (
        auto user_cert_ident =
          args.try_get_caller<ccf::UserCertAuthnIdentity>())
      {
        policy_name = get_policy_name_from_ident(user_cert_ident);
        id = user_cert_ident->user_id;
        is_member = false;
      }
      else if (
        auto member_cert_ident =
          args.try_get_caller<ccf::MemberCertAuthnIdentity>())
      {
        policy_name = get_policy_name_from_ident(member_cert_ident);
        id = member_cert_ident->member_id;
        is_member = true;
      }
      else if (
        auto user_sig_ident =
          args.try_get_caller<ccf::UserSignatureAuthnIdentity>())
      {
        policy_name = get_policy_name_from_ident(user_sig_ident);
        id = user_sig_ident->user_id;
        is_member = false;
      }
      else if (
        auto member_sig_ident =
          args.try_get_caller<ccf::MemberSignatureAuthnIdentity>())
      {
        policy_name = get_policy_name_from_ident(member_sig_ident);
        id = member_sig_ident->member_id;
        is_member = true;
      }

      if (policy_name == nullptr)
      {
        throw std::logic_error("Unable to convert caller info to JS object");
      }

      // Retrieve user/member data from authenticated caller id
      nlohmann::json data = nullptr;
      ccf::ApiResult result = ccf::ApiResult::OK;

      if (is_member)
      {
        result = get_member_data_v1(args.tx, id, data);
      }
      else
      {
        result = get_user_data_v1(args.tx, id, data);
      }

      if (result == ccf::ApiResult::InternalError)
      {
        throw std::logic_error(
          fmt::format("Failed to get data for caller {}", id));
      }

      crypto::Pem cert;
      if (is_member)
      {
        result = get_user_cert_v1(args.tx, id, cert);
      }
      else
      {
        result = get_member_cert_v1(args.tx, id, cert);
      }

      if (result == ccf::ApiResult::InternalError)
      {
        throw std::logic_error(
          fmt::format("Failed to get certificate for caller {}", id));
      }

      JS_SetPropertyStr(ctx, caller, "policy", JS_NewString(ctx, policy_name));
      JS_SetPropertyStr(
        ctx, caller, "id", JS_NewStringLen(ctx, id.data(), id.size()));
      JS_SetPropertyStr(ctx, caller, "data", create_json_obj(data, ctx));
      JS_SetPropertyStr(
        ctx,
        caller,
        "cert",
        JS_NewStringLen(ctx, cert.str().data(), cert.size()));

      return caller;
    }

    JSValue create_request_obj(
      ccf::endpoints::EndpointContext& args, JSContext* ctx)
    {
      auto request = JS_NewObject(ctx);

      auto headers = JS_NewObject(ctx);
      for (auto& [header_name, header_value] :
           args.rpc_ctx->get_request_headers())
      {
        JS_SetPropertyStr(
          ctx,
          headers,
          header_name.c_str(),
          JS_NewStringLen(ctx, header_value.c_str(), header_value.size()));
      }
      JS_SetPropertyStr(ctx, request, "headers", headers);

      const auto& request_query = args.rpc_ctx->get_request_query();
      auto query_str =
        JS_NewStringLen(ctx, request_query.c_str(), request_query.size());
      JS_SetPropertyStr(ctx, request, "query", query_str);

      auto params = JS_NewObject(ctx);
      for (auto& [param_name, param_value] :
           args.rpc_ctx->get_request_path_params())
      {
        JS_SetPropertyStr(
          ctx,
          params,
          param_name.c_str(),
          JS_NewStringLen(ctx, param_value.c_str(), param_value.size()));
      }
      JS_SetPropertyStr(ctx, request, "params", params);

      const auto& request_body = args.rpc_ctx->get_request_body();
      auto body_ = JS_NewObjectClass(ctx, js::body_class_id);
      JS_SetOpaque(body_, (void*)&request_body);
      JS_SetPropertyStr(ctx, request, "body", body_);

      JS_SetPropertyStr(ctx, request, "caller", create_caller_obj(args, ctx));

      return request;
    }

    void execute_request(
      const std::string& method,
      const ccf::RESTVerb& verb,
      ccf::endpoints::EndpointContext& args)
    {
      // Is this a historical endpoint?
      auto endpoints =
        args.tx.ro<ccf::endpoints::EndpointsMap>(ccf::Tables::ENDPOINTS);
      auto info = endpoints->get(ccf::endpoints::EndpointKey{method, verb});

      if (
        info.has_value() &&
        info.value().mode == ccf::endpoints::Mode::Historical)
      {
        auto is_tx_committed = [this](
                                 kv::Consensus::View view,
                                 kv::Consensus::SeqNo seqno,
                                 std::string& error_reason) {
          return ccf::historical::is_tx_committed(
            consensus, view, seqno, error_reason);
        };

        ccf::historical::adapter(
          [this, &method, &verb](
            ccf::endpoints::EndpointContext& args,
            ccf::historical::StatePtr state) {
            auto tx = state->store->create_tx();
            auto tx_id = state->transaction_id;
            auto receipt = state->receipt;
            do_execute_request(method, verb, args, tx, tx_id, receipt);
          },
          context.get_historical_state(),
          is_tx_committed)(args);
      }
      else
      {
        do_execute_request(method, verb, args, args.tx, std::nullopt, nullptr);
      }
    }

    void do_execute_request(
      const std::string& method,
      const ccf::RESTVerb& verb,
      ccf::endpoints::EndpointContext& args,
      kv::Tx& target_tx,
      const std::optional<kv::TxID>& transaction_id,
      ccf::historical::TxReceiptPtr receipt)
    {
      const auto local_method = method.substr(method.find_first_not_of('/'));

      const auto scripts = args.tx.ro(this->network.app_scripts);

      // Try to find script for method
      // - First try a script called "foo"
      // - If that fails, try a script called "POST foo"
      auto handler_script = scripts->get(local_method);
      if (!handler_script)
      {
        const auto verb_prefixed =
          fmt::format("{} {}", verb.c_str(), local_method);
        handler_script = scripts->get(verb_prefixed);
        if (!handler_script)
        {
          args.rpc_ctx->set_error(
            HTTP_STATUS_NOT_FOUND,
            ccf::errors::ResourceNotFound,
            fmt::format(
              "No handler script found for method '{}'.", verb_prefixed));
          return;
        }
      }

      js::Runtime rt;
      rt.add_ccf_classdefs();

      JSModuleLoaderArg js_module_loader_arg{&this->network, &args.tx};
      JS_SetModuleLoaderFunc(
        rt, nullptr, js_module_loader, &js_module_loader_arg);

      js::Context ctx(rt);
      js::TxContext txctx{&target_tx, js::TxAccess::APP};

      js::register_request_body_class(ctx);
      js::populate_global_console(ctx);
<<<<<<< HEAD
      js::populate_global_ccf(
        &target_tx, transaction_id, receipt, nullptr, ctx);
=======
      js::populate_global_ccf(&txctx, transaction_id, receipt, ctx);
>>>>>>> c43a9599

      // Compile module
      if (!handler_script.value().text.has_value())
      {
        throw std::runtime_error("Could not find script text");
      }
      std::string code = handler_script.value().text.value();
      const std::string path = "/__endpoint__.js";

      auto export_func = ctx.function(code, path);

      // Call exported function
      auto request = create_request_obj(args, ctx);
      int argc = 1;
      JSValueConst* argv = (JSValueConst*)&request;
      auto val = ctx(JS_Call(ctx, export_func, JS_UNDEFINED, argc, argv));
      JS_FreeValue(ctx, request);
      JS_FreeValue(ctx, export_func);

      if (JS_IsException(val))
      {
        js::js_dump_error(ctx);
        args.rpc_ctx->set_error(
          HTTP_STATUS_INTERNAL_SERVER_ERROR,
          ccf::errors::InternalError,
          "Exception thrown while executing.");
        return;
      }

      // Handle return value: {body, headers, statusCode}
      if (!JS_IsObject(val))
      {
        args.rpc_ctx->set_error(
          HTTP_STATUS_INTERNAL_SERVER_ERROR,
          ccf::errors::InternalError,
          "Invalid endpoint function return value (not an object).");
        return;
      }

      // Response body (also sets a default response content-type header)
      {
        auto response_body_js = ctx(JS_GetPropertyStr(ctx, val, "body"));
        std::vector<uint8_t> response_body;
        size_t buf_size;
        size_t buf_offset;
        JSValue typed_array_buffer = JS_GetTypedArrayBuffer(
          ctx, response_body_js, &buf_offset, &buf_size, nullptr);
        uint8_t* array_buffer;
        if (!JS_IsException(typed_array_buffer))
        {
          size_t buf_size_total;
          array_buffer =
            JS_GetArrayBuffer(ctx, &buf_size_total, typed_array_buffer);
          array_buffer += buf_offset;
          JS_FreeValue(ctx, typed_array_buffer);
        }
        else
        {
          array_buffer = JS_GetArrayBuffer(ctx, &buf_size, response_body_js);
        }
        if (array_buffer)
        {
          args.rpc_ctx->set_response_header(
            http::headers::CONTENT_TYPE,
            http::headervalues::contenttype::OCTET_STREAM);
          response_body =
            std::vector<uint8_t>(array_buffer, array_buffer + buf_size);
        }
        else
        {
          const char* cstr = nullptr;
          if (JS_IsString(response_body_js))
          {
            args.rpc_ctx->set_response_header(
              http::headers::CONTENT_TYPE,
              http::headervalues::contenttype::TEXT);
            cstr = JS_ToCString(ctx, response_body_js);
          }
          else
          {
            args.rpc_ctx->set_response_header(
              http::headers::CONTENT_TYPE,
              http::headervalues::contenttype::JSON);
            JSValue rval =
              JS_JSONStringify(ctx, response_body_js, JS_NULL, JS_NULL);
            if (JS_IsException(rval))
            {
              js::js_dump_error(ctx);
              args.rpc_ctx->set_error(
                HTTP_STATUS_INTERNAL_SERVER_ERROR,
                ccf::errors::InternalError,
                "Invalid endpoint function return value (error during JSON "
                "conversion of body).");
              return;
            }
            cstr = JS_ToCString(ctx, rval);
            JS_FreeValue(ctx, rval);
          }
          if (!cstr)
          {
            js::js_dump_error(ctx);
            args.rpc_ctx->set_error(
              HTTP_STATUS_INTERNAL_SERVER_ERROR,
              ccf::errors::InternalError,
              "Invalid endpoint function return value (error during string "
              "conversion of body).");
            return;
          }
          std::string str(cstr);
          JS_FreeCString(ctx, cstr);

          response_body = std::vector<uint8_t>(str.begin(), str.end());
        }
        args.rpc_ctx->set_response_body(std::move(response_body));
      }

      // Response headers
      {
        auto response_headers_js = ctx(JS_GetPropertyStr(ctx, val, "headers"));
        if (JS_IsObject(response_headers_js))
        {
          uint32_t prop_count = 0;
          JSPropertyEnum* props = nullptr;
          JS_GetOwnPropertyNames(
            ctx,
            &props,
            &prop_count,
            response_headers_js,
            JS_GPN_STRING_MASK | JS_GPN_ENUM_ONLY);
          for (size_t i = 0; i < prop_count; i++)
          {
            auto prop_name = props[i].atom;
            auto prop_name_cstr = ctx(JS_AtomToCString(ctx, prop_name));
            auto prop_val =
              ctx(JS_GetProperty(ctx, response_headers_js, prop_name));
            auto prop_val_cstr = JS_ToCString(ctx, prop_val);
            if (!prop_val_cstr)
            {
              args.rpc_ctx->set_error(
                HTTP_STATUS_INTERNAL_SERVER_ERROR,
                ccf::errors::InternalError,
                "Invalid endpoint function return value (header value type).");
              return;
            }
            args.rpc_ctx->set_response_header(prop_name_cstr, prop_val_cstr);
            JS_FreeCString(ctx, prop_val_cstr);
          }
          js_free(ctx, props);
        }
      }

      // Response status code
      {
        int response_status_code = HTTP_STATUS_OK;
        auto status_code_js = ctx(JS_GetPropertyStr(ctx, val, "statusCode"));
        if (!JS_IsUndefined(status_code_js) && !JS_IsNull(status_code_js))
        {
          if (JS_VALUE_GET_TAG(status_code_js.val) != JS_TAG_INT)
          {
            args.rpc_ctx->set_error(
              HTTP_STATUS_INTERNAL_SERVER_ERROR,
              ccf::errors::InternalError,
              "Invalid endpoint function return value (status code type).");
            return;
          }
          response_status_code = JS_VALUE_GET_INT(status_code_js.val);
        }
        args.rpc_ctx->set_response_status(response_status_code);
      }

      return;
    }

    struct JSDynamicEndpoint : public ccf::endpoints::EndpointDefinition
    {};

  public:
    JSHandlers(NetworkTables& network, AbstractNodeContext& context) :
      UserEndpointRegistry(context),
      network(network),
      context(context)
    {
      metrics_tracker.install_endpoint(*this);
    }

    void instantiate_authn_policies(JSDynamicEndpoint& endpoint)
    {
      for (const auto& policy_name : endpoint.properties.authn_policies)
      {
        auto policy = get_policy_by_name(policy_name);
        if (policy == nullptr)
        {
          throw std::logic_error(
            fmt::format("Unknown auth policy: {}", policy_name));
        }
        endpoint.authn_policies.push_back(std::move(policy));
      }
    }

    ccf::endpoints::EndpointDefinitionPtr find_endpoint(
      kv::Tx& tx, enclave::RpcContext& rpc_ctx) override
    {
      const auto method = fmt::format("/{}", rpc_ctx.get_method());
      const auto verb = rpc_ctx.get_request_verb();

      auto endpoints =
        tx.ro<ccf::endpoints::EndpointsMap>(ccf::Tables::ENDPOINTS);

      const auto key = ccf::endpoints::EndpointKey{method, verb};

      // Look for a direct match of the given path
      const auto it = endpoints->get(key);
      if (it.has_value())
      {
        auto endpoint_def = std::make_shared<JSDynamicEndpoint>();
        endpoint_def->dispatch = key;
        endpoint_def->properties = it.value();
        instantiate_authn_policies(*endpoint_def);
        return endpoint_def;
      }

      // If that doesn't exist, look through _all_ the endpoints to find
      // templated matches. If there is one, that's a match. More is an error,
      // none means delegate to the base class.
      {
        std::vector<ccf::endpoints::EndpointDefinitionPtr> matches;

        endpoints->foreach([this, &matches, &key, &rpc_ctx](
                             const auto& other_key, const auto& properties) {
          if (key.verb == other_key.verb)
          {
            const auto opt_spec =
              ccf::endpoints::parse_path_template(other_key.uri_path);
            if (opt_spec.has_value())
            {
              const auto& template_spec = opt_spec.value();
              // This endpoint has templates in its path, and the correct verb
              // - now check if template matches the current request's path
              std::smatch match;
              if (std::regex_match(
                    key.uri_path, match, template_spec.template_regex))
              {
                if (matches.empty())
                {
                  // Populate the request_path_params while we have the match,
                  // though this will be discarded on error if we later find
                  // multiple matches
                  auto& path_params = rpc_ctx.get_request_path_params();
                  for (size_t i = 0;
                       i < template_spec.template_component_names.size();
                       ++i)
                  {
                    const auto& template_name =
                      template_spec.template_component_names[i];
                    const auto& template_value = match[i + 1].str();
                    path_params[template_name] = template_value;
                  }
                }

                auto endpoint = std::make_shared<JSDynamicEndpoint>();
                endpoint->dispatch = other_key;
                endpoint->properties = properties;
                instantiate_authn_policies(*endpoint);
                matches.push_back(endpoint);
              }
            }
          }
          return true;
        });

        if (matches.size() > 1)
        {
          report_ambiguous_templated_path(key.uri_path, matches);
        }
        else if (matches.size() == 1)
        {
          return matches[0];
        }
      }

      return ccf::endpoints::EndpointRegistry::find_endpoint(tx, rpc_ctx);
    }

    void execute_endpoint(
      ccf::endpoints::EndpointDefinitionPtr e,
      ccf::endpoints::EndpointContext& args) override
    {
      auto endpoint = dynamic_cast<const JSDynamicEndpoint*>(e.get());
      if (endpoint != nullptr)
      {
        execute_request(
          endpoint->dispatch.uri_path, endpoint->dispatch.verb, args);
        return;
      }

      ccf::endpoints::EndpointRegistry::execute_endpoint(e, args);
    }

    // Since we do our own dispatch within the default handler, report the
    // supported methods here
    void build_api(nlohmann::json& document, kv::ReadOnlyTx& tx) override
    {
      UserEndpointRegistry::build_api(document, tx);

      auto endpoints =
        tx.ro<ccf::endpoints::EndpointsMap>(ccf::Tables::ENDPOINTS);

      endpoints->foreach([&document](const auto& key, const auto& properties) {
        const auto http_verb = key.verb.get_http_method();
        if (!http_verb.has_value())
        {
          return true;
        }

        if (!properties.openapi_hidden)
        {
          auto& path_op = ds::openapi::path_operation(
            ds::openapi::path(document, key.uri_path),
            http_verb.value(),
            false);
          LOG_INFO_FMT(
            "Building OpenAPI for {} {}", key.verb.c_str(), key.uri_path);
          const auto dumped = document.dump(2);
          LOG_INFO_FMT(
            "Starting from: {}", std::string(dumped.begin(), dumped.end()));
          if (!properties.openapi.empty())
          {
            for (const auto& [k, v] : properties.openapi.items())
            {
              LOG_INFO_FMT("Inserting field {}", k);
            }
            path_op.insert(
              properties.openapi.cbegin(), properties.openapi.cend());
          }
        }

        return true;
      });
    }

    void tick(std::chrono::milliseconds elapsed, size_t tx_count) override
    {
      metrics_tracker.tick(elapsed, tx_count);

      ccf::UserEndpointRegistry::tick(elapsed, tx_count);
    }
  };

#pragma clang diagnostic pop

  class JS : public ccf::RpcFrontend
  {
  private:
    JSHandlers js_handlers;

  public:
    JS(NetworkTables& network, ccfapp::AbstractNodeContext& context) :
      ccf::RpcFrontend(*network.tables, js_handlers),
      js_handlers(network, context)
    {}
  };

  std::shared_ptr<ccf::RpcFrontend> get_rpc_handler(
    NetworkTables& network, ccfapp::AbstractNodeContext& context)
  {
    return make_shared<JS>(network, context);
  }
} // namespace ccfapp<|MERGE_RESOLUTION|>--- conflicted
+++ resolved
@@ -354,12 +354,7 @@
 
       js::register_request_body_class(ctx);
       js::populate_global_console(ctx);
-<<<<<<< HEAD
-      js::populate_global_ccf(
-        &target_tx, transaction_id, receipt, nullptr, ctx);
-=======
-      js::populate_global_ccf(&txctx, transaction_id, receipt, ctx);
->>>>>>> c43a9599
+      js::populate_global_ccf(&txctx, transaction_id, receipt, nullptr, ctx);
 
       // Compile module
       if (!handler_script.value().text.has_value())
